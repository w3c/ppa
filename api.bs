--- conflicted
+++ resolved
@@ -1522,11 +1522,6 @@
       "Eric Rescorla",
       "Christopher A. Wood"
     ],
-<<<<<<< HEAD
-    "href": "https://datatracker.ietf.org/doc/html/draft-ietf-ppm-dap-11",
-    "title": "Distributed Aggregation Protocol for Privacy Preserving Measurement",
-    "publisher": "IETF Draft"
-=======
     "date": "2024-10-10",
     "href": "https://datatracker.ietf.org/doc/html/draft-ietf-ppm-dap-12",
     "title": "Distributed Aggregation Protocol for Privacy Preserving Measurement",
@@ -1539,7 +1534,6 @@
     "title": "Distributed Aggregation Protocol (DAP) Extensions for Improved Application of Differential Privacy",
     "date": "2024-10-18",
     "href": "https://datatracker.ietf.org/doc/draft-thomson-ppm-dap-dp-ext/"
->>>>>>> aa1b1288
   },
   "dp": {
     "authors": [
@@ -1614,10 +1608,6 @@
       "Dan Boneh"
     ],
     "title": "Prio: Private, Robust, and Scalable Computation of Aggregate Statistics",
-<<<<<<< HEAD
-    "href": "https://crypto.stanford.edu/prio/paper.pdf",
-    "date": "2017-03-17"
-=======
     "date": "2017-03-14",
     "href": "https://crypto.stanford.edu/prio/paper.pdf"
   },
@@ -1640,7 +1630,6 @@
     "title": "Verifiable Distributed Aggregation Functions",
     "date": "2024-10-04",
     "href": "https://datatracker.ietf.org/doc/draft-irtf-cfrg-vdaf/"
->>>>>>> aa1b1288
   }
 }
 </pre>