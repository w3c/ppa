--- conflicted
+++ resolved
@@ -117,11 +117,7 @@
 
 ## Goals ## {#goals}
 
-<<<<<<< HEAD
 The goal of this document is to define an means of performing [=attribution=]
-=======
-The goal of this document is to define a means of performing attribution
->>>>>>> 715c1d2e
 that does not enable tracking.
 
 ## Attribution ## {#s-attribution}
@@ -938,7 +934,6 @@
 </pre>
 <pre class=biblio>
 {
-<<<<<<< HEAD
   "coppacalypse": {
     "authors": [
       "Garrett Johnson",
@@ -949,6 +944,16 @@
     "title": "COPPAcalypse? The Youtube Settlement's Impact on Kids Content",
     "href": "https://papers.ssrn.com/sol3/papers.cfm?abstract_id=4430334",
     "date": "2024-03-14"
+  },
+  "dp": {
+    "authors": [
+      "Cynthia Dwork",
+      "Aaron Roth"
+    ],
+    "date": "2014",
+    "href": "https://doi.org/10.1561/0400000042",
+    "title": "The Algorithmic Foundations of Differential Privacy",
+    "publisher": "now, Foundations and Trends in Theoretical Computer Science, Vol. 9, Nos. 3–4"
   },
   "eu-ad": {
     "authors": [
@@ -990,17 +995,6 @@
     "href": "https://doi.org/10.1016/B978-0-12-385514-5.00006-9",
     "edDraft": "http://www-2.rotman.utoronto.ca/~agoldfarb/OnlineAdvertising.pdf",
     "publisher": "Elsevier"
-=======
-  "dp": {
-    "authors": [
-      "Cynthia Dwork",
-      "Aaron Roth"
-    ],
-    "date": "2014",
-    "href": "https://doi.org/10.1561/0400000042",
-    "title": "The Algorithmic Foundations of Differential Privacy",
-    "publisher": "now, Foundations and Trends in Theoretical Computer Science, Vol. 9, Nos. 3–4"
->>>>>>> 715c1d2e
   },
   "ppa-dp": {
     "authors": [
