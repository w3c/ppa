<pre class=metadata>
Title: Privacy-Preserving Attribution: Level 1
Shortname: Attribution
Repository: private-attribution/api
URL: https://private-attribution.github.io/api/
Editor: Martin Thomson, w3cid 68503, Mozilla https://mozilla.org/, mt@mozilla.com
Editor: Andy Leiserson, w3cid 147715, Mozilla https://mozilla.org/, aleiserson@mozilla.com
Abstract: This specifies a browser API for the measurement of advertising performance.  The goal is to produce aggregate statistics about how advertising leads to conversions, without creating a risk to the privacy of individual web users.  This API collates information about people from multiple web origins, which could be a significant risk to their privacy.  To manage this risk, the information that is gathered is aggregated using an aggregation service that is chosen by websites and trusted to perform aggregation within strict limits.  Noise is added to the aggregates produced by this service to provide differential privacy.
Status Text: This specification is a proposal that is intended to be migrated to the W3C standards track. It is not a standard.
Text Macro: LICENSE <a href=http://www.w3.org/Consortium/Legal/2015/copyright-software-and-document>W3C Software and Document License</a>
Complain About: accidental-2119 yes, missing-example-ids yes
Markup Shorthands: markdown yes, css no, dfn yes
Assume Explicit For: yes
Group: patcg
Status: CG-DRAFT
Level: None
</pre>


# Introduction # {#intro}

This document defines a simple API for browsers
that enables the collection of aggregated, differentially-private metrics.

The primary goal of this API is to enable attribution for advertising.


## Attribution ## {#s-attribution}

<dfn lt=attribution|attributed>Attribution</dfn> is the process of identifying [=actions=]
that precede an [=outcome=] of interest,
and allocating value to those [=actions=].

For advertising, <dfn>actions</dfn> that are of interest
are primarily the showing of advertisements
(also referred to as <dfn>impressions</dfn>).
Other actions include ad clicks (or other interactions)
and opportunities to show ads that were not taken.

Desired <dfn>outcomes</dfn> for advertising are more diverse,
as they include any result that an advertiser seeks to improve
through the showing of ads.
A desirable outcome might also be referred to as a <dfn>conversion</dfn>,
which refers to "converting" a potential customer
into a customer.
What counts as a conversion could include
sales, subscriptions, page visits, and enquiries.

For this API, [=actions=] and [=outcomes=] are both
events: things that happen once.
What is unique about attribution for advertising
is that these events might not occur on the same [=site=].
Advertisements are most often shown on sites
other than the advertiser's site.

The primary challenge with attribution is in maintaining privacy.
Attribution involves connecting activity on different sites.
The goal of attribution is to find an impression
that was shown to the same person before the conversion occurred.

If attribution information were directly revealed,
it would enable unwanted
[[PRIVACY-PRINCIPLES#dfn-cross-context-recognition|cross-context recognition]],
thereby enabling [[UNSANCTIONED-TRACKING|tracking]].

This document avoids cross context recognition by ensuring that
attribution information is aggregated using an [=aggregation service=].
The aggregation service is trusted to compute an aggregate
without revealing the values that each person contributes to that aggregate.

Strict limits are placed on the amount of information that each browser instance
contributes to the aggregates for a given site.
Differential privacy is used to provide additional privacy protection for each contribution.

Details of aggregation service operation is included in [[#aggregation]].
The differential privacy design used is outlined in [[#dp]].


## Background ## {#background}

From the early days of the Web,
advertising has been widely used to financially support the creation of sites.

One characteristic that distinguished the Web from other venues for advertising
was the ability to obtain information about the effectiveness of advertising campaigns.

Web advertisers were able to measure key metrics like reach (how many people saw an ad),
frequency (how often each person saw an ad),
and [=conversions=] (how many people saw the ad then later took the action that the ad was supposed to motivate).
In comparison, these measurements were far more timely and accurate than for any other medium.

The cost of measurement performance was privacy.
In order to produce accurate and comprehensive information,
advertising businesses performed extensive tracking of the activity of all Web users.
Each browser was given a tracking identifier,
often using cookies that were lodged by cross-site content.
Every action of interest was logged against this identifier,
forming a comprehensive record of a person's online activities.

Having a detailed record of a person's actions allowed advertisers to infer characteristics about people.
Those characteristics made it easier to choose the right audience for advertising,
greatly improving its effectiveness.
This created a strong incentive to gather more information.

Online advertising is intensely competitive.
Sites that show advertising seek to obtain the most money for each ad placement.
Advertisers seek to place advertising where it will have the most effect relative to its cost.
Any competitive edge gained by these entities--
and the intermediaries that operate on their behalf--
depends on having more comprehensive information about a potential audience.

Over time, actions of interest expanded to include nearly every aspects of online activity.
Methods were devised to correlate that information with activity outside of the Web.
An energetic trade has formed,
with multiple purveyors of personal information that is traded for various purposes.


## Goals ## {#goals}

The goal of this document is to define a means of performing attribution
that does not enable tracking.

The primary challenge with attribution is in maintaining privacy.
Attribution involves connecting activity on different sites.
If that information were directly revealed,
it would enable unwanted
[[PRIVACY-PRINCIPLES#dfn-cross-context-recognition cross-context recognition]],
thereby enabling tracking.

This document avoids cross context recognition by ensuring that
attribution information is aggregated using an [=aggregation service=].
The aggregation service is trusted to compute an aggregate
without revealing the values that each person contributes to that aggregate.

Strict limits are placed on the amount of information that each browser instance
contributes to the aggregates for a given site.
Differential privacy is used to provide additional privacy protection for each contribution.

Details of aggregation service operation is included in [[#aggregation]].
The differential privacy design used is outlined in [[#dp]].


## End-User Benefit ## {#user-benefit}

New additions to the


## Attribution Using Histograms ## {#histograms}

[=Attribution=] attempts to measure correlation
between one or more ad placements ([=impressions=])
and the [=outcomes=] that an advertiser desires.

When considered in the aggregate,
information about individuals is not useful.
Actions and outcomes need to be grouped.

The simplest form of attribution splits impressions into a number of groupings
according to the attributes of the advertisement
and counts the number of conversions.
Groupings might be formed from attributes such as
where the ad is shown,
what was shown (the "creative"),
when the ad was shown,
or to whom.

These groupings
and the tallies of conversions attributed to each
form a histogram.
Each bucket of the histogram counts the conversions
for a group of ads.

<figure>
<pre class=include-raw>
path:images/histogram.svg
</pre>
<figcaption>Sample histogram for conversion counts,
  grouped by the site where the impressions were shown</figcaption>
</figure>

Different groupings might be used for different purposes.
For instance, grouping by creative (the content of an ad)
might be used to learn which creative works best.

Adding a value greater than one at each conversion
enables more than simple counts.
Histograms can also aggregate values,
which might be used to differentiate between different outcomes.
A higher value might be used for larger purchases
or any outcome that is more highly-valued.
A conversion value might also be split between multiple impressions
to split credit,
though this capability is not presently supported in the API.

* Compatibility with privacy-preserving aggregation systems
* Flexibility to assign buckets

* As histogram size increases, noise becomes a problem


# Overview of Operation # {#overview}

<<<<<<< HEAD
<!-- TODO: remove -->
<dfn>impression</dfn>
<dfn>conversion</dfn>

At impression time, information about an advertisement is saved by the browser in a write-only store.
This includes an identifier for the ad and some metadata about the ad,
such as whether the impression was an ad view or an ad click.
=======
The private attribution API provides aggregate information about the
association between two classes of events: [=impressions=] and [=conversions=].

An [=impression=] is any action that an advertiser takes on any website.
The API does not constrain what can be recorded as an impression.
Typical actions that an advertiser might seek to measure include:

*   Displaying an advertisement.
*   Having a user interact with an advertisement in some way.
*   Not displaying an advertisement (especially for controlled experiments that seek to confirm whether an advertising campaign is effective).
>>>>>>> 71f3dec3

For the API, a [=conversion=] is an [=outcome=] that is being measured.
The API does not constrain what might be considered to be an outcome.
Typical outcomes that advertisers might seek to measure include:

*   Making a purchase.
*   Signing up for an account.
*   Visiting a webpage.

When an [=impression=] occurs,
the <a method for=PrivateAttribution>saveImpression()</a> method can be used
to request that the browser save information.
This includes an identifier for the impression
and some additional information about the impression.
For instance, advertisers might use additional information
to record whether the impression was an ad view or an ad click.

At [=conversion=] time, a [=conversion report=] is created.
A <dfn>conversion report</dfn> is an encrypted histogram contribution
that includes information from any [=impressions=] that the browser previously stored.

The <a method for=PrivateAttribution>measureConversion</a> method accepts a simple query that is used
to tell the browser how to construct a [=conversion report=].
That includes a simple query that selects from the [=impressions=]
that the browser has stored,
a value to attribute to the selected impression(s),
and other information needed to construct the [=conversion report=].

The histogram created by the [=conversion report=] is constructed as follows:

*   If the query found no impressions,
    or the [=privacy budget=] for the site is exhausted,
    a histogram consisting entirely of zeros (0) is constructed.

*   If a matching impression is found,
    the provided value is added to a histogram
    at the bucket that was specified at the time of the impression.
    All other buckets are set to zero.

The resulting histogram is prepared for aggregation according to the requirements
of the chosen [=aggregation service=] and returned to the site.
This minimally involves encryption of the histogram.

<p class=note>A site that invokes this API will always receive a valid conversion report.
As a result, sites learn nothing about what happened on other sites from this interaction.

The site can collect the encrypted histograms it receives from calls to this API
and submit them to the aggregation service.

The aggregation service:

1.  confirms that it has not
    previously computed an aggregate
    from the provided inputs
    and that there are enough conversion reports,

2.  adds the histograms including sufficient [[#dp noise]]
    to produce a differentially-private aggregate histogram, and

3.  returns the aggregate to the site.



# API Details # {#api}

<<<<<<< HEAD
<!-- TODO fixup -->
A <dfn>conversion report</dfn> is generated when querying impressions.
Conversion reports are encrypted toward the identified aggregation service.
=======
Open questions:
*   Filter/query language
*   Reports are sent to aggregation system directly, or via conversion site? Or
    option of either? => via conversion site
*   Epochs
>>>>>>> 71f3dec3

TODO

## ListAggregationSystems API ## {#list-aggregation-systems-api}

navigator.privateAttribution.listAggregationSystems()

TODO: add whatever else is needed in this struct

<xmp class=idl>
dictionary PrivateAttributionAggregationSystem {
  // Name of the aggregation system. This is passed as the `aggregator` parameter to
  // other APIs.
  required DOMString name;
};
</xmp>

## Saving Impressions ## {#save-impression-api}

The <dfn method for=PrivateAttribution>saveImpression()</dfn> method does something or other.

<pre>
navigator.privateAttribution.saveImpression({
  aggregator: "aggregator.example", // the name of the aggregation system
  index: 3,                         // the histogram index for counting this impression
  ad: "sample-campaign-eijb",       // a unique identifier for the ad placement
  target: "advertiser.example",     // the advertiser site where a conversion will occur
});
</pre>

Add:
* TTL

<xmp class=idl>
dictionary PrivateAttributionImpressionOptions {
  required DOMString aggregator;
  required unsigned long histogramIndex;
  required DOMString ad;
  required DOMString target;
};

[SecureContext, Exposed=Window]
interface PrivateAttribution {
  [Throws] undefined saveImpression(PrivateAttributionImpressionOptions options);
};
</xmp>

Implicit saveImpression API inputs:
* Timestamp (epoch?)
* Source site


### Operation ### {#save-impression-api-operation}

1. Validate inputs
2. If the private attribution API is enabled, save the impression to the store.


## MeasureConversion API ## {#measure-conversion-api}

The <dfn method for=PrivateAttribution>measureConversion()</dfn> method is used to do stuff.

TODO:
* Change filter data

<pre>
navigator.privateAttribution.measureConversion({
  // name of the aggregation system
  aggregator: "aggregator.example",

  // the number of buckets in the histogram
  histogramSize: 20,

  // the value to assign to the histogram index of the impression
  value: 3,

  // only consider impressions within the last N days
  lookbackDays: 30,
  // a list of possible ad identifiers that can be attributed
  ads: ["sample-campaign-eijb"],
  // a list of sites where impressions might have been registered
  source: ["publisher.example"]
});
</pre>

// TODO clarify "Infinity"

<xmp class=idl>
dictionary PrivateAttributionConversionOptions {
  required DOMString aggregator;

  required unsigned long histogramSize;
  unsigned long value = 1;

  unsigned long lookbackDays = Infinity;
  sequence<DOMString> ads = [];
  sequence<DOMString> sources = [];
};

[SecureContext, Exposed=Window]
partial interface PrivateAttribution {
  [Throws] Promise<Uint8Array> measureConversion(PrivateAttributionConversionOptions options);
};
</xmp>


Implicit MeasureConversion API inputs:
* Timestamp (epoch?)
* Target site

### Operation ### {#measure-conversion-api-operation}

1. Validate inputs
2. Set |reportedConversionValue| to 0.
3. If the private attribution API is enabled, search for a matching impression.
4. If a matching impression was found:
    1. Set |histogramIndex| to the value from the matching impression
    2. Set |reportedConversionValue| to the smaller of the following:
        1. The conversion value passed to the MeasureConversion API.
        2. The limit on conversion value determined by the remaining privacy budget.
5. Update the privacy budget store to reflect the reported conversion value.
6. Construct a report from |reportedConversionValue|, |histogramIndex|, and <var ignore=''>histogramSize</var>.
7. Encrypt the report.
8. Return the encrypted report.


## Impression database ## {#impression-database}



## User control and visibility ## {#user-control}

* Users should be able to opt out. Opt out should be undetectable.
* User ability to view the impression store.

# Implementation Considerations # {#implementation-considerations}

* Management and distribution of values for the following:
    * Histogram size
    * Target site for impressions
    * Source site for conversions
    * Ad IDs

# Aggregation # {#aggregation}

An <dfn>aggregation service</dfn> takes multiple pieces of attribution information
and produces an aggregate metric.

Each browser will have different requirements for aggregation.


## Multi-Party Computation Aggregation ## {#mpc}

TODO


## Trusted Execution Environments ## {#tee}

TODO


## Conversion Report Encryption ## {#encryption}

TODO

## Anti-Replay Requirements ## {#anti-replay}

<!-- TODO link to definition of "conversion report" -->
Conversion reports generated by browsers are bound
to the amount of [=privacy budget=]
that was expended by the site that requested the report.

TODO


# Differential Privacy # {#dp}

This design uses the concept of [=differential privacy=]
as the basis of its privacy design. [[PPA-DP]]

<dfn>Differential privacy</dfn> is a mathematical definition of privacy
that can guarantee the amount of private information
that is revealed by a system. [[DP]]
Differential privacy is not the only means
by which privacy is protected in this system,
but it is the most rigorously defined and analyzed.
As such, it provides the strongest privacy guarantees.

Differential privacy uses randomized noise
to hide private data contributions
to an aggregated dataset.
The effect of noise is to hide
individual contributions to the dataset,
but to retain the usefulness of any aggregated analysis.

To apply differential privacy,
it is necessary to define what information is protected.
In this system, the protected information is
the [=impressions=] of a single user profile,
on a single user agent,
over a single week,
for a single website that registers [=conversions=].
[[#dp-unit]] describes the implications of this design
in more detail.

This attribution design uses a form of differential privacy
called <dfn>individual differential privacy</dfn>.
In this model, user agents are each separately responsible
for ensuring that they limit the information
that is contributed.

The [=individual differential privacy=] design of this API
has three primary components:

1.  User agents limit the number of times
    that they use [=impressions=] in [=conversion reports=].
    [[#dp-budget]] explores this in greater depth.

2.  [=Aggregation services=] ensure that any given [=conversion report=] is
    only used in accordance with the [=privacy budget=].
    [[#anti-replay]] describes requirements on aggregation services
    in more detail.

3.  Noise is added by [=aggregation services=].
    [[#dp-mechanism]] details the mechanisms that might be used.

Together, these measures place limits
on the information that is released for each [=privacy unit=].


## Privacy Unit ## {#dp-unit}

An implementation of differential privacy
requires a clear definition for what is protected.
This is known as the <dfn>privacy unit</dfn>,
which represents the entity that receives privacy protection.

This system adopts a [=privacy unit=]
that is the combination of three values:

1.  A user agent profile.
    That is, an instance of a user agent,
    as used by a single person.

2.  The [=site=] that requests information about impressions.

    <p class=note>The sites that register impressions
    are not considered.
    Those sites do not receive information from this system directly.

3.  The current week.

A change to any of these values produces a new privacy unit,
which results in a separate [=privacy budget=].
Each site that a person visits receives a bounded amount of information
for each week.

Ideally, the [=privacy unit=] is a single person.
Though ideal, it is not possible to develop a useful system
that guarantees perfect correspondance with a person,
for a number of reasons:

*   People use multiple browsers and multiple devices,
    often without coordination.

*   A unit that covered all websites
    could be exhausted by one site,
    denying other sites any information.

*   Advertising is an ongoing activity.
    Without renewing the [=privacy budget=] periodically,
    sites could exhaust their budget forever.


### Browser Instances ### {#dp-instance}

Each browser instance manages a separate [=privacy budget=].

Coordination between browser instances might be possible,
but not expected.
That coordination might allow privacy to be improved
by reducing the total amount of information that is released.
It might also improve the utility of attribution
by allowing impressions on one browser instance
to be converted on another.

Coordination across different implementations
is presently out of scope for this work.
Implementations can perform some coordination
between instances that are known to be for the same person,
but this is not mandatory.


### Per-Site Limits ### {#dp-site}

The information released to websites is done on the basis of [=site=].
This aligns with the same boundary used in other privacy-relevant functions.

A finer privacy unit, such as an [=origin=],
would make it trivial to obtain additional information.
Information about the same person could be gathered
from multiple origins.
That information could then be combined
by exploiting the free flow of information within the site,
using cookies [[COOKIES]] or similar.

[[#dp-safety]] discusses attacks that exploit this limit
and some additional [=safety limits=] that might be implemented
by user agents
to protect against those attacks.


### Refresh Interval ### {#dp-refresh}

The differential privacy budget available to a site
is refreshed at an interval of one week.

This budget applies to the [=impressions=]
that are registered with the user agent
and later queried,
not conversions.

From the perspective of the analysis [[PPA-DP]]
each week of impressions forms a separate database.
A finite number of queries can be made of each database,
as determined by the [=privacy budget=]
associated with that database.

The goal is to set a value that is as large as feasible.
A longer period of time allows for a better privacy/utility balance
because sites can be allocated a larger overall budget
at any point in time,
while keeping the overall rate of privacy loss low.
However, a longer interval means that it is easier to
exhaust a privacy budget completely,
yield no information until the next refresh.

The choice of a week is largely arbitrary.
One week is expected to be enough to allow sites
the ability to make decisions about how to spend [=privacy budgets=]
without careful planning that needs to account for
changes that might occur days or weeks in the future.

[[#dp-budget]] describes the process for budgeting in more detail.


## Privacy Budgets ## {#dp-budget}

Browsers maintain a <dfn>privacy budget</dfn>,
which is a means of limiting the amount of privacy loss.

This specification uses an individual form
of (&epsilon;, &delta;)-differential privacy as its basis.
In this model, privacy loss is measured using the value &epsilon;.
The &delta; value is handled by the [=aggregation service=]
when adding noise to aggregates.

Each user agent instance is responsible for
managing privacy budgets.

Each [=conversion report=] that is requested specifies an &epsilon; value
that represents the amount of privacy budget
that the report consumes.

When searching for impressions for the conversion report,
the user agent deducts the specified &epsilon; value from
the budget for the week in which those impressions fall.
If the privacy budget for that week is not sufficient,
the impressions from that week are not used.

<div class=example id=ex-budget>
    In the following figure,
    impressions are recorded from a number of different sites,
    shown with circles.

    <figure>
    <pre class=include-raw>
    path:images/budget.svg
    </pre>
    <figcaption>An example of a store of impressions over time</figcaption>
    </figure>

    A [=conversion report=] might be requested at the time marked with "now".
    That conversion report selects impressions marked with black circles,
    corresponding to impressions from Site B, C, and E.

    As a result, privacy budgets for the querying site is deducted
    from weeks 1, 3, 4, and 5.
    No impressions were recorded for week 2,
    so no budget is deducted from that week.
</div>


TODO


### Safety Limits ### {#dp-safety}

The basic [=privacy unit=] is vulnerable to attack
by an adversary that is able to correlate activity for the same person
across multiple [=sites=].

Groups of sites can sometimes coordinate their activity,
such as when they have shared ownership or strong agreements.
A group of sites that can be sure that particular visitor is the same person--
using any means, including something like FedCM [[FEDCM]]--
can combine information gained from this API.

This can be used to increase the rate
at which a site gains information from attribution,
proportional to the number of sites
across which coordination occurs.
The default privacy unit places no limit on the information released
in this way.

To counteract this effect, user agents can implement <dfn>safety limits</dfn>,
which are additional privacy budgets that do not consider site.
Safety limits might be significantly higher than per-site budgets,
so that they are not reached for most normal browsing activity.
The goal would be to ensure that they are only effective
for intensive activity or when being attacked.

Like the per-site privacy budget,
it is critical that sites be unable to determine
whether their request for a [=conversion report=] has caused
a safety limit to be exceeded.




## Differential Privacy Mechanisms ## {#dp-mechanism}

The specific mechanisms that are used
depend on the type of [=aggregation service=].



# Security # {#security}

TODO

* Browser security
    * Clearing of impression store
    * Partitioning of impression store
    * Interaction with private browsing modes
    * Interaction with telemetry opt-outs
    * Timing attacks on APIs

* Aggregation system security

* Fraud and abuse


# Acknowledgements # {#ack}

This specification is the result of a lot of work from many people.
The broad shape of this level of the API is based on an idea from Luke Winstrom.
The privacy architecture is courtesy of the authors of [[PPA-DP]].


<pre class=link-defaults>
spec:html; type:dfn; text:site
</pre>
<pre class=biblio>
{
  "dp": {
    "authors": [
      "Cynthia Dwork",
      "Aaron Roth"
    ],
    "date": "2014",
    "href": "https://doi.org/10.1561/0400000042",
    "title": "The Algorithmic Foundations of Differential Privacy",
    "publisher": "now, Foundations and Trends in Theoretical Computer Science, Vol. 9, Nos. 3–4"
  },
  "ppa-dp": {
    "authors": [
      "Pierre Tholoniat",
      "Kelly Kostopoulou",
      "Peter McNeely",
      "Prabhpreet Singh Sodhi",
      "Anirudh Varanasi",
      "Benjamin Case",
      "Asaf Cidon",
      "Roxana Geambasu",
      "Mathias Lécuyer"
    ],
    "href": "https://arxiv.org/abs/2405.16719",
    "title": "Cookie Monster: Efficient On-device Budgeting for Differentially-Private Ad-Measurement Systems",
    "publisher": "SOSP'24"
  }
}
</pre><|MERGE_RESOLUTION|>--- conflicted
+++ resolved
@@ -200,15 +200,6 @@
 
 # Overview of Operation # {#overview}
 
-<<<<<<< HEAD
-<!-- TODO: remove -->
-<dfn>impression</dfn>
-<dfn>conversion</dfn>
-
-At impression time, information about an advertisement is saved by the browser in a write-only store.
-This includes an identifier for the ad and some metadata about the ad,
-such as whether the impression was an ad view or an ad click.
-=======
 The private attribution API provides aggregate information about the
 association between two classes of events: [=impressions=] and [=conversions=].
 
@@ -219,7 +210,6 @@
 *   Displaying an advertisement.
 *   Having a user interact with an advertisement in some way.
 *   Not displaying an advertisement (especially for controlled experiments that seek to confirm whether an advertising campaign is effective).
->>>>>>> 71f3dec3
 
 For the API, a [=conversion=] is an [=outcome=] that is being measured.
 The API does not constrain what might be considered to be an outcome.
@@ -285,19 +275,12 @@
 
 # API Details # {#api}
 
-<<<<<<< HEAD
-<!-- TODO fixup -->
-A <dfn>conversion report</dfn> is generated when querying impressions.
-Conversion reports are encrypted toward the identified aggregation service.
-=======
 Open questions:
 *   Filter/query language
 *   Reports are sent to aggregation system directly, or via conversion site? Or
     option of either? => via conversion site
 *   Epochs
->>>>>>> 71f3dec3
-
-TODO
+
 
 ## ListAggregationSystems API ## {#list-aggregation-systems-api}
 
