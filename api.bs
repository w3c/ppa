<pre class=metadata>
Title: Privacy-Preserving Attribution: Level 1
Shortname: ppa
Repository: w3c/ppa
URL: https://w3c.github.io/ppa/
Editor: Andrew Paseltiner, w3cid 131329, Google https://www.google.com/, apaseltiner@chromium.org
Editor: Andy Leiserson, w3cid 147715, Mozilla https://mozilla.org/, aleiserson@mozilla.com
Editor: Benjamin Savage, w3cid 114877, Meta https://www.meta.com/, btsavage@meta.com
Editor: Charlie Harrison, w3cid 110615, Google https://www.google.com/, csharrison@chromium.org
Editor: Martin Thomson, w3cid 68503, Mozilla https://mozilla.org/, mt@mozilla.com
Abstract: This specifies a browser API for the measurement of advertising performance.  The goal is to produce aggregate statistics about how advertising leads to conversions, without creating a risk to the privacy of individual web users.  This API collates information about people from multiple web origins, which could be a significant risk to their privacy.  To manage this risk, the information that is gathered is aggregated using an aggregation service that is trusted by the user-agent to perform aggregation within strict limits.  Noise is added to the aggregates produced by this service to provide differential privacy. Websites may select an aggregation service from the list of approved aggregation services provided by the user-agent.
Complain About: accidental-2119 yes, missing-example-ids yes
Markup Shorthands: markdown yes, css no, dfn yes
Assume Explicit For: yes
Org: W3C
Status: ED
Level: None
</pre>
<style>
/* dark mode haxx for diagrams */
svg.diagram {
  [stroke="black"], [stroke^="#000"] {
    stroke: var(--text);
  }
  [stroke="white"], [stroke^="#fff"] {
    stroke: var(--bg);
  }
  [fill="black"], [fill^="#000"], :not([fill]) {
    fill: var(--text);
  }
  [fill="white"], [fill^="#fff"] {
    fill: var(--bg);
  }
}
</style>


# Introduction # {#intro}

This document defines a simple API for browsers
that enables the collection of aggregated, differentially-private metrics.

The primary goal of this API is to enable attribution for advertising.


## Attribution ## {#s-attribution}

In advertising, <dfn lt=attribution|attributed>attribution</dfn> is the process of identifying [=actions=]
that precede an [=outcome=] of interest,
and allocating value to those [=actions=].

<dfn lt=actions>Actions</dfn> that are of interest to advertisers
are primarily the showing of advertisements
(also referred to as <dfn lt=impression>impressions</dfn>).
Other actions include ad clicks (or other interactions)
and opportunities to show ads that were not taken.

Desired <dfn>outcomes</dfn> for advertising are more diverse,
as they include any result that an advertiser seeks to improve
through the showing of ads.
A desirable outcome might also be referred to as a <dfn>conversion</dfn>,
which refers to "converting" a potential customer
into a customer.
What counts as a conversion could include
sales, subscriptions, page visits, and enquiries.

For this API, [=actions=] and [=outcomes=] are both
events: things that happen once.
What is unique about attribution for advertising
is that these events might not occur on the same [=site=].
Advertisements are most often shown on sites
other than the advertiser's site.

The primary challenge with attribution is in maintaining privacy.
Attribution involves connecting activity on different sites.
The goal of attribution is to find an impression
that was shown to the same person before the conversion occurred.

If attribution information were directly revealed,
it would enable unwanted
[=cross-context recognition=],
thereby enabling [[UNSANCTIONED-TRACKING|tracking]].

This document avoids cross-context recognition by ensuring that
attribution information is aggregated using an [=aggregation service=].
The aggregation service is trusted to compute an aggregate
without revealing the values that each person contributes to that aggregate.

Strict limits are placed on the amount of information that each browser instance
contributes to the aggregates for a given site.
Differential privacy is used to provide additional privacy protection for each contribution.

Details of aggregation service operation is included in [[#aggregation]].
The differential privacy design used is outlined in [[#dp]].


## Background ## {#background}

From the early days of the Web,
advertising has been widely used to financially support the creation of sites.

One characteristic that distinguished the Web from other venues for advertising
was the ability to obtain information about the effectiveness of advertising campaigns.

Web advertisers were able to measure key metrics like reach (how many people saw an ad),
frequency (how often each person saw an ad),
and [=conversions=] (how many people who saw the ad then later took the action that the ad was supposed to motivate).
In comparison, these measurements were far more timely and accurate than for any other medium.

The cost of measurement performance was privacy.
In order to produce accurate and comprehensive information,
advertising businesses performed extensive tracking of the activity of all Web users.
Each browser was given a tracking identifier,
often using cookies that were logged by cross-site content.
Every action of interest was logged against this identifier,
forming a comprehensive record of a person's online activities.

Having a detailed record of a person's actions allowed advertisers to infer characteristics about people.
Those characteristics made it easier to choose the right audience for advertising,
greatly improving its effectiveness.
This created a strong incentive to gather more information.

Online advertising is intensely competitive.
Sites that show advertising seek to obtain the most money for each ad placement.
Advertisers seek to place advertising where it will have the most effect relative to its cost.
Any competitive edge gained by these entities--
and the intermediaries that operate on their behalf--
depends on having more comprehensive information about a potential audience.

Over time, actions of interest expanded to include nearly every aspect of online activity.
Methods were devised to correlate that information with activity outside of the Web.
An energetic trade has formed,
with multiple purveyors of personal information that is traded for various purposes.


## Goals ## {#goals}

The goal of this document is to define a means of performing [=attribution=]
for advertising
that does not enable tracking.


## End-User Benefit ## {#user-benefit}

The measurement of advertising performance creates new cross-site flows of information.
That information flow creates a privacy risk or cost--
of [cross-context recognition=]--
that needs to be justified in terms of benefits to end users.

Any benefits realized by end users through the use of [=attribution=] are indirect.

End users that visit a website
pay for "free" content or services
primarily through their attention
to any advertisements the site shows them.
This "value" accrues to the advertiser,
who in turn pays the site.
The site is expected to use this money to
support the provision of their content or services.

<figure>
<pre class=include-raw>
path:images/value.svg
</pre>
<figcaption>Value exchange for advertising-supported content and services</figcaption>
</figure>

Participation in an [=attribution=] measurement system
would comprise a secondary cost to Web users.

Support for attribution enables more effective advertising,
largely by informing advertisers about what ads perform best,
and in what circumstances.
Those circumstances might include
the time and place that the ad is shown,
the person to whom the ad is presented, and
the details of the ad itself.

Connecting that information to outcomes
allows an advertiser to learn what circumstances most often lead
to the outcomes they most value.
That allows advertisers to spend more on effective advertising
and less on ineffective advertising.
This lowers the overall cost of advertising
relative to the value obtained. [[ONLINE-ADVERTISING]]

Sites that provide advertising inventory,
such as content publishers and service providers,
indirectly benefit from more efficient advertising.
Venues for advertising that are better able to
show ads that result in
the outcomes that advertisers seek
can charge more for ad placements.

Sites that obtain support through the placement of advertisements
are better able to provide quality content or services.
Importantly, that support is derived unevenly from their audience.
This can be more equitable than other forms of financial support.
Those with a lower tendency or ability to spend on advertised goods
obtain the same ad-supported content and services
as those who can afford to pay. [[EU-AD]][[COPPACALYPSE]]

The ability to supply "free" services
supported by advertising
has measurable economic benefit
that derives from the value of those services. [[FREE-GDP]]


## Collective Privacy Effect ## {#collective}

The use of aggregation--
if properly implemented--
ensures that information provided to sites is about groups and not individuals.

The introduction of this mechanism therefore represents collective decision-making,
in line with the idea of [=collective privacy=].

Participation in attribution measurement carries a lower privacy cost
when the group that participates is larger.
This is due to the effect of aggregation on
the ability of sites to
extract information about individuals from aggregates.
This is especially true for central [[#dp|differential privacy]],
which is the mathematical basis for the privacy design used
in this specification.

Larger cohorts of participants also produce more representative--
and therefore more useful--
statistics about the advertising that is being measured.

If attribution is justified,
both these factors motivate the enablement of attribution for all users.

Acting to enable attribution measurement by user agents
will not be positively received by some people.
Different people perceive the costs and benefits
that come from engaging with advertising differently.
The proposed design allows people the option of appearing to participate in attribution
without revealing that choice to sites; see [[#opt-out]].


## Attribution Using Histograms ## {#histograms}

[=Attribution=] attempts to measure correlation
between one or more ad placements ([=impressions=])
and the [=outcomes=] that an advertiser desires.

When considered in the aggregate,
information about individuals is not useful.
Actions and outcomes need to be grouped.

The simplest form of attribution splits impressions into a number of groupings
according to the attributes of the advertisement
and counts the number of conversions.
Groupings might be formed from attributes such as
where the ad is shown,
what was shown (the "creative"),
when the ad was shown,
or to whom.

These groupings
and the tallies of conversions attributed to each
form a histogram.
Each bucket of the histogram counts the conversions
for a group of ads.

<figure>
<pre class=include-raw>
path:images/histogram.svg
</pre>
<figcaption>Sample histogram for conversion counts,
  grouped by the site where the impressions were shown</figcaption>
</figure>

Different groupings might be used for different purposes.
For instance, grouping by creative (the content of an ad)
might be used to learn which creative works best.

Adding a value greater than one at each conversion
enables more than simple counts.
Histograms can also aggregate values,
which might be used to differentiate between different outcomes.
The value that is allocated to impressions
is called a <dfn>conversion value</dfn>.
A higher conversion value might be used for larger purchases
or any outcome that is more highly valued.
A conversion value might also be split between multiple impressions
to split credit,
though this capability is not presently supported in the API.

<!-- TODO
* Compatibility with privacy-preserving aggregation services
* Flexibility to assign buckets
* As histogram size increases, noise becomes a problem
-->

# Overview of Operation # {#overview}

The Private Attribution API provides aggregate information about the
association between two classes of events: [=impressions=] and [=conversions=].

An [=impression=] is any action that an advertiser takes on any website.
The API does not constrain what can be recorded as an impression.
Typical actions that an advertiser might seek to measure include:

*   Displaying an advertisement.
*   Having a user interact with an advertisement in some way.
*   Not displaying an advertisement (especially for controlled experiments that seek to confirm whether an advertising campaign is effective).

For the API, a [=conversion=] is an [=outcome=] that is being measured.
The API does not constrain what might be considered to be an outcome.
Typical outcomes that advertisers might seek to measure include:

*   Making a purchase.
*   Signing up for an account.
*   Visiting a webpage.

The remainder of this section describes
how the Private Attribution API operates
in conjunction with an [=aggregation service=]
to produce an aggregate attribution measurement.
That operation is illustrated in the following figure.

<figure>
<pre class=include-raw>
path:images/overview.svg
</pre>
<figcaption>Overview of Private Attribution Operation</figcaption>
</figure>

When an [=impression=] occurs,
the <a method for=PrivateAttribution>saveImpression()</a> method can be used
to request that the browser save information.
This includes an identifier for the impression
and some additional information about the impression.
For instance, advertisers might use additional information
to record whether the impression was an ad view or an ad click.

At [=conversion=] time, a [=conversion report=] is created.
A <dfn>conversion report</dfn> is an encrypted histogram contribution
that includes information from any [=impressions=] that the browser previously stored.

The <a method for=PrivateAttribution>measureConversion()</a> method accepts a simple query that is used
to tell the browser how to construct a [=conversion report=].
That includes a simple query that selects from the [=impressions=]
that the browser has stored,
a [=conversion value=] that is allocated to the selected impression(s),
and other information needed to construct the [=conversion report=].

The histogram created by the [=conversion report=] is constructed as follows:

*   If the query found no impressions,
    or the [=privacy budget=] for the site is exhausted,
    a histogram consisting entirely of zeros (0) is constructed.

*   If one or more matching impressions is found, the browser runs the attribution
    logic (default last-touch) to select the most recent impression. The provided conversion
    value is added to a histogram at the bucket that was specified at the time of the
    attributed impression. All other buckets are set to zero.

The browser updates the [=privacy budget store=] to reflect the reported conversion.

The resulting histogram is prepared for aggregation according to the requirements
of the chosen [=aggregation service=] and returned to the site.
This minimally involves encryption of the histogram.

<p class=note>A site that invokes this API will always receive a valid conversion report.
As a result, sites learn nothing about what happened on other sites from this interaction.

The site can collect the encrypted histograms it receives from calls to this API
and submit them to the aggregation service.

Upon receiving a set of encrypted histograms from a site, the aggregation service:

1.  confirms that it has not
    previously computed an aggregate
    from the provided inputs
    and that there are enough conversion reports,

2.  adds the histograms, including sufficient [[#dp|noise]],
    to produce a differentially-private aggregate histogram, and

3.  returns the aggregate to the site.



# API Usage # {#api}

A site using the Private Attribution API will typically register either
[=impressions=] or [=conversions=], but in some cases the same site may
do both.

To register an impression, a site calls
<a method for=PrivateAttribution>saveImpression()</a>. No preparation is
required to use this API beyond collecting parameter values, although
it may be useful to examine the supported
<a attribute for=PrivateAttribution>aggregationServices</a> in deciding
whether to use the Private Attribution API.

It is also possible to register an impression by including the
[:Save-Impression:]
header in the HTTP response when serving a resource to the user agent.

To request a conversion report, a site calls
<a method for=PrivateAttribution>measureConversion()</a>.
Before calling this API, a site must
select a supported [=aggregation service=].
The page may select any of the supported services found in
<a attribute for=PrivateAttribution>aggregationServices</a>.
The name of the selected service must be supplied as
the {{PrivateAttributionConversionOptions/aggregationService}} member of the
{{PrivateAttributionConversionOptions}} dictionary when calling the
<a method for=PrivateAttribution>measureConversion()</a> method.

## Site Identities ## {#sites}

This API relies on the HTML definition of [=site=]
as the primary scope over which it operates.
Three types of sites are recognized:

*   An <dfn>impression site</dfn> is the [=site=]
    that registers an impression.
    This [=impression site=] is derived from the [=top-level origin=]
    of the [=relevant settings object=]
    at the time that {{PrivateAttribution/saveImpression()}}
    is invoked to store an [=impression=].

*   A <dfn>conversion site</dfn> is the [=site=]
    where a conversion occurs.
    The [=conversion site=] is derived from the [=top-level origin=]
    of the [=relevant settings object=]
    at the time that {{PrivateAttribution/measureConversion()}} is invoked.

*   An <dfn>intermediary site</dfn> is a [=site=]
    that calls the API from any cross-site frame, such an [=iframe=].
    The [=intermediary site=] is derived from the [=origin=]
    of the [=relevant settings object=]
    at the time that either {{PrivateAttribution/saveImpression()}}
    or {{PrivateAttribution/measureConversion()}} is invoked,
    unless this origin is [=same site=] with the [=impression site=]
    or [=conversion site=], respectively.

This API uses [=site=] rather than [=origin=]
because it depends on associating all activity
that might have privacy consequences with a single entity.
Features like cookies allow privacy-relevant information
to be exchanged freely by [=same site=] [=origins=],
which could otherwise be used to exceed [=privacy budgets=].


## Navigator Interface ## {#navigator-interface}

All functionality for this API is attached
to the <code>{{Navigator|navigator}}.{{Navigator/privateAttribution|privateAttribution}}</code> attribute.

<xmp class=idl>
partial interface Navigator {
  [SecureContext, SameObject] readonly attribute PrivateAttribution privateAttribution;
};
</xmp>

This provides three key functions:

* A list of browser-supported aggregation functions ([[#find-aggregation-service]])
* A means of asking the browser to save impressions ([[#save-impression-api]])
* A method to request conversion measurement ([[#measure-conversion-api]])


## Finding a Supported Aggregation Service ## {#find-aggregation-service}

The <dfn attribute for=PrivateAttribution>aggregationServices</dfn> attribute
contains a set of aggregation services supported by the [=user agent=]. The page
must select and specify one of these services when calling the
<a method for=PrivateAttribution>measureConversion()</a> method.
It may also be useful to query the supported services
before registering an impression,
but that is not required,
and impressions are not scoped to a single aggregation service.

<div class=example id=ex-find-service>

  A site might have a preference order
  for the aggregation services that it uses.
  The following code iterates over a preference list
  and finds one that the user agent supports.

  <xmp highlight=js>
  const preferredServices = [
    "https://aggregator.example/tee",
    "https://aggregator.example/dap",
    "https://example.com/aggregator",
  ];
  const supportedServices = navigator.privateAttribution?.aggregationServices;
  const serviceUrl = preferredServices.find(url => supportedServices?.has(url));
  </xmp>

  If the user agent supports the URL
  and if it includes one of the preferred services,
  the first preferred service is saved
  in a variable named `serviceUrl`.
  Otherwise, `serviceUrl` will remain `undefined`.

</div>

<xmp class=idl>
enum PrivateAttributionProtocol { "dap-12-histogram", "tee-00" };

dictionary PrivateAttributionAggregationService {
  required DOMString protocol;
};

[SecureContext, Exposed=Window]
interface PrivateAttributionAggregationServices {
  readonly maplike<USVString, PrivateAttributionAggregationService>;
};

[SecureContext, Exposed=Window]
interface PrivateAttribution {
  readonly attribute PrivateAttributionAggregationServices aggregationServices;
};
</xmp>

The <a attribute for=PrivateAttribution>aggregationServices</a> attribute is
a mapping from URLs that identify an [=aggregation service=] to metadata about
that service:

<dl dfn-for=PrivateAttributionAggregationService dfn-type=dict-member>
  <dt><dfn>protocol</dfn></dt>
  <dd>
    The {{PrivateAttributionProtocol|protocol}} that the [=aggregation service=] uses.
    Different versions of the same protocol use different values.
    Even if a single service provider supports multiple protocols,
    each needs to use a different URL.
    This ensures that each can be uniquely identified by URL
    without also specifying the choice of protocol.
  </dd>
</dl>

The URL is passed as the {{PrivateAttributionConversionOptions/aggregationService}} parameter
to <a method for=PrivateAttribution>measureConversion()</a> to select the identified aggregation service.

The <dfn enum>PrivateAttributionProtocol</dfn> describes the submission protocol
used by different [=aggregation services=]. This document defines two protocols:

<dl dfn-for=PrivateAttributionProtocol dfn-type=enum-value>
  <dt><dfn>dap-12-histogram</dfn></dt>
  <dd>A DAP-based protocol [[DAP]] that uses [=MPC=]; see [[#s-mpc]].</dd>
  <dt><dfn>tee-00</dfn></dt>
  <dd>A protocol for submission to a [=TEE=]; see [[#s-tee]].</dd>
</dl>

## Saving Impressions ## {#save-impression-api}

The <dfn method for=PrivateAttribution>saveImpression()</dfn> method requests
that the [=user agent=] record an [=impression=] in the [=impression store=].

<div class=example id=ex-save-impression>
  A site that shows an advertisement for an advertiser
  can save an impression.

  In this case, the site saves the impression directly,
  identifying the advertiser (`advertiser.example`)
  and including information that is negotiated by the advertiser.
  In the following example,
  this includes the {{PrivateAttributionImpressionOptions/matchValue}} value (2)
  that the advertiser might later use to select this advertisement,
  the index of the histogram ({{PrivateAttributionImpressionOptions/histogramIndex}} = 3)
  into which to include any attributed value,
  and a retention period ({{PrivateAttributionImpressionOptions/lifetimeDays}} = 7)
  that is at least as long as the advertiser requires.

  <xmp highlight=js>
    navigator.privateAttribution.saveImpression({
      histogramIndex: 3,
      matchValue: 2,
      conversionSites: ["advertiser.example"],
      lifetimeDays: 7,
    });
  </xmp>

  Alternatively, an intermediary,
  such as a Supply-Side Platform (SSP) or Demand-Side Platform (DSP),
  might call the same API from an [=child navigable|iframe=].
  Making the same API call from a frame
  results in saving the [=intermediary site=] identity with the impression.

</div>

<xmp class=idl>
dictionary PrivateAttributionImpressionOptions {
  required unsigned long histogramIndex;
  unsigned long matchValue = 0;
  sequence<USVString> conversionSites = [];
  unsigned long lifetimeDays = 30;
};

[SecureContext, Exposed=Window]
partial interface PrivateAttribution {
  undefined saveImpression(PrivateAttributionImpressionOptions options);
};
</xmp>

The arguments to <a method for=PrivateAttribution>saveImpression()</a> are as follows:

<dl dfn-for=PrivateAttributionImpressionOptions dfn-type=dict-member>
  <dt><dfn>histogramIndex</dfn></dt>
  <dd>
    If <a method for=PrivateAttribution>measureConversion()</a> matches this
    [=impression=] with a subsequent [=conversion=], the [=conversion value=]
    will be added to the histogram bucket identified by this index.
  </dd>
  <dt><dfn>matchValue</dfn></dt>
  <dd>
    An optional piece of metadata associated with the impression. The value
    can be used to identify which impressions may receive attribution
    from a [=conversion=].
  </dd>
  <dt><dfn>conversionSites</dfn></dt>
  <dd>
    The sites where [=conversions=] for this impression may occur, identified by
    their domain names. The <a method for=PrivateAttribution>measureConversion()</a>
    method will only attribute to this impression when called by one of the indicated
    sites. If empty, any site will match.
  <dt><dfn>lifetimeDays</dfn></dt>
  <dd>
    A positive "time to live" (in days) after which the [=impression=] can no
    longer receive attribution.
    If not specified, the default is 30 days.
    The [=user agent=] should impose an upper limit on the lifetime,
    and silently reduce the value specified here if it exceeds that limit.
  </dd>
</dl>

The <dfn for=PrivateAttribution method>saveImpression(|options|)</dfn> method
causes the user agent to invoke the [=save an impression=] algorithm
with [=this=]'s [=relevant settings object=]
and the provided |options|.


## Requesting Attribution for a Conversion ## {#measure-conversion-api}

The <dfn method for=PrivateAttribution>measureConversion()</dfn> method
requests that the [=user agent=] perform [=attribution=] for a [=conversion=],
and return a [=conversion report=].

The <a method for=PrivateAttribution>measureConversion()</a> method
always returns a conversion report,
regardless of whether matching [=impression|impression(s)=] are found.
If there is no match, or if [[#dp|differential privacy]] disallows
reporting the attribution, the returned conversion report will not
contribute to the histogram, i.e., will be uniformly zero.

<div class=example id=ex-measure-conversion>
  A site that observes a [=conversion=]
  might choose to request the measurement
  of the effect of different [=impression store|stored=] [=impressions=].

  To request the creation of an encrypted measurement,
  the site invokes the {{PrivateAttribution/measureConversion()}} method.

  This function takes four different types of input:

  1.  The selected aggregation service,
      which is identified using a URL.
      The <a href=#ex-find-service>example process for selecting an aggregation service</a>
      shows how to select a service that the browser supports.

      <xmp highlight=js>
        const serviceDetails = {
          aggregationService: serviceUrl,
        };
      </xmp>

  1.  Details of the aggregated measurement.
      These values will be consistent for all invocations of the API
      across multiple browsers.
      This includes the size of the histogram
      and the amount of [=privacy budget=] that might have been expended.

      <xmp highlight=js>
        const aggregatedMeasurementDetails = {
          histogramSize: 20,
          epsilon: 1,
        };
      </xmp>

  1.  A set of attributes,
      all <span class=allow-2119>optional</span>,
      that select the [=impressions=] to consider.
      This includes how old impressions can be
      ({{PrivateAttributionConversionOptions/lookbackDays}}),
      the [=impression sites=] that might have saved impressions
      ({{PrivateAttributionConversionOptions/impressionSites}}),
      the [=intermediary sites=] that might have saved impressions
      ({{PrivateAttributionConversionOptions/intermediarySites}}),
      and the choice of {{PrivateAttributionConversionOptions/matchValue}}.

      <xmp highlight=js>
        const selectionDetails = {
          lookbackDays: 14,
          impressionSites: ["publisher.example", "other.example"],
          intermediarySites: ["ad-tech.example"],
          matchValue: [2],
        };
      </xmp>

  1.  The choice of [=attribution logic=]
      that the browser will apply,
      plus any parameters that the logic needs.

      <xmp highlight=js>
        const attributionDetails = {
          logic: "last-touch",
          value: 3,
          maxValue: 7,
        };
      </xmp>

  Once these values are decided,
  the site invokes the API to obtain an encrypted [=conversion report=].

  <xmp highlight=js>
    const measurement = await navigator.privateAttribution.measureConversion({
      ...serviceDetails,
      ...aggregatedMeasurementDetails,
      ...selectionDetails,
      ...attributionDetails,
    });
    sendReportToServer(measurement.report);
  </xmp>

  This [=conversion report|report=] can be collected,
  along with other reports from this browser and other browsers.
  Collected reports can then all be submitted to an [=aggregation service=]
  to obtain an [[#histograms|aggregate histogram]].

</div>

<xmp class=idl>
dictionary PrivateAttributionConversionOptions {
  required USVString aggregationService;
  double epsilon = 1.0;

  required unsigned long histogramSize;

  unsigned long lookbackDays;
  sequence<unsigned long> matchValue = [];
  sequence<USVString> impressionSites = [];
  sequence<USVString> intermediarySites = [];

  PrivateAttributionLogic logic = "last-touch";
  unsigned long value = 1;
  unsigned long maxValue = 1;
};

enum PrivateAttributionLogic {
  "last-touch",
};

dictionary PrivateAttributionConversionResult {
  required Uint8Array report;
};

[SecureContext, Exposed=Window]
partial interface PrivateAttribution {
  Promise<PrivateAttributionConversionResult> measureConversion(PrivateAttributionConversionOptions options);
};
</xmp>

The arguments to <a method for=PrivateAttribution>measureConversion()</a> are as follows:

<dl dfn-for=PrivateAttributionConversionOptions dfn-type=dict-member>
  <dt><dfn>aggregationService</dfn></dt>
  <dd>
    A selection from the [=aggregation services=] that can be found in <a
    attribute for=PrivateAttribution>aggregationServices</a>.
  </dd>
  <dt><dfn>epsilon</dfn></dt>
  <dd>The amount of [=privacy budget=] to expend on this [=conversion report=].</dd>
  <dt><dfn>histogramSize</dfn></dt>
  <dd>The number of histogram buckets to use in the [=conversion report=].</dd>
  <dt><dfn>lookbackDays</dfn></dt>
  <dd>A positive integer number of days. Only impressions occurring within the past `lookbackDays` may match this [=conversion=]. If omitted, it is equivalent to an [=implementation-defined=] maximum.</dd>
  <dt><dfn>matchValue</dfn></dt>
  <dd>A [=set=] of matching values. Only [=impressions=] having a [=impression/match value=] value contained in this set will be eligible to match this [=conversion=]. If empty, all [=impression/match value=] values will match.</dd>
  <dt><dfn>impressionSites</dfn></dt>
  <dd>A [=set=] of impression sites. Only [=impressions=] recorded where the [=impression site=] is in this set are eligible to match this [=conversion=]. If empty, any site will match.</dd>
  <dt><dfn>intermediarySites</dfn></dt>
  <dd>
    A [=set=] of sites which called the <a method for=PrivateAttribution>saveImpression()</a> API.
    Only [=impressions=] recorded by scripts originating from one of the [=intermediary sites=]
    are eligible to match this [=conversion=].
  </dd>
  <dt><dfn>logic</dfn></dt>
  <dd>
    A selection from <a enum>PrivateAttributionLogic</a> indicating the
    [=attribution logic=] to use.
  </dd>
  <dt><dfn>value</dfn></dt>
  <dd>
    The [=conversion value=]. If an attribution is made and [[#dp|privacy]]
    restrictions are satisfied, this value will be encoded into the [=conversion
    report=].
  </dd>
  <dt><dfn>maxValue</dfn></dt>
  <dd>
    The maximum [=conversion value=] across all contributions included in the aggregation.
    Together with epsilon, this is used to calibrate the distribution of random noise that
    will be added to the outcome. It is also used to determine the amount of [=privacy budget=]
    to expend on this [=conversion report=].
  </dd>
</dl>

The <dfn for=PrivateAttribution method>measureConversion(|options|)</dfn> method
causes the user agent to invoke the [=measure a conversion=] algorithm
with [=this=]'s [=relevant settings object=]
and the provided |options|.


## Permissions Policy Integration ## {#permission-policy}

This specification defines two [=policy-controlled features=]:

*   Invocation of the <a method for=PrivateAttribution>saveImpression()</a> API,
    identified by the string "<code><dfn export for="PermissionPolicy"
    enum-value>save-impression</dfn></code>".
*   Invocation of the <a method for=PrivateAttribution>measureConversion()</a> API,
    identified by the string "<code><dfn export for="PermissionPolicy"
    enum-value>measure-conversion</dfn></code>".

The [=policy-controlled feature/default allowlist=] for both of these features is
<code><a dfn for="default allowlist">*</a></code>.

<p class=note>Having separate permissions for
<a method for=PrivateAttribution>saveImpression()</a> and
<a method for=PrivateAttribution>measureConversion()</a>
allows pages that do both to limit subresources
to the expected kind of activity.

<p class=note>Enabling permissions by default
simplifies the task of integrating external services.

<p class=note>Permissions policy provides only all-or-nothing control;
it does not enable delegation of a portion of privacy budget.


# API Internals # {#api-internals}

## Impression Store ## {#s-impression-store}

The <dfn>impression store</dfn> is used by the <a method
for=PrivateAttribution>measureConversion()</a> method to find matching
[=impressions=].

<p class=note>
Though this API enables the storage of data by sites,
this does not use a [=storage key=].


### Contents ### {#impression-store-contents}

The [=impression store=] is a [=set=] of [=impression|impressions=]:

<div dfn-for=impression link-for-hint=PrivateAttribution>
<pre class=simpledef>
<dfn>Match Value</dfn>: The {{PrivateAttributionImpressionOptions/matchValue}} passed to <a>saveImpression()</a>.
<dfn>Impression Site</dfn>: The [=impression site=] where <a>saveImpression()</a> was called.
<dfn>Intermediary Site</dfn>: The [=intermediary site=] that called <a>saveImpression()</a>,
    or `undefined` if the API was invoked by the [=impression site=].
<dfn>Conversion Sites</dfn>: The [=set=] of [=conversion sites=] that were passed to <a>saveImpression()</a>.
<dfn>Timestamp</dfn>: The time at which <a>saveImpression()</a> was called.
<dfn>Lifetime</dfn>: The number of days an [=/impression=] remains eligible for attribution, either from the call to <a>saveImpression()</a>, or a [=/user agent=]-defined limit.
<dfn>Histogram Index</dfn>: The histogram index passed to <a>saveImpression()</a>.
</pre>
</div>


### Maintenance ### {#impression-store-maintenance}

The [=user agent=] should periodically use
the [=impression/timestamp=] and [=impression/lifetime=] values
to identify and delete any [=impressions=] in the [=impression store=]
that have expired.

It is not necessary to remove [=impressions=] immediately upon expiry,
as long as <a method for=PrivateAttribution>measureConversion()</a>
excludes expired [=impressions=] from [=attribution=]. However, the
[=user agent=] should not retain expired [=impressions=] indefinitely.


### Site Names ### {#site-name-algorithm}

The [=impression store=] saves information
about three types of [=site=]:
the [=impression/impression site=],
an optional [=impression/intermediary site=],
and a [=set=] of [=impression/conversion sites=].

These [=sites=] MUST all be in [=scheme-and-host=] form,
with a [=scheme=] of "`https`".
This means that a simple string serialization of a [=host=]
is sufficient to identify the site.
The API is therefore able to use a simple [=string=]
to represent [=sites=].

<p class=note>
It is also possible for an implementation to internally represent sites
using just the [=host=] part of the tuple.
</p>

To <dfn>parse a site</dfn>,
returning either [=site=] or failure,
given a [=string=] |input|,
run these steps:

1.  Let |host| be the value returned by invoking [=host parser=],
    passing |input|.

1.  If |host| is failure, return failure.

1.  Let |site| be the value returned by [=registrable domain|obtain a registrable domain=],
    passing |host|.

1.  If |site| is null, return failure.

1.  Return a [=scheme-and-host=] tuple of ("`https`", |site|).

<p class=note>
This algorithm successfully produces a site from strings
that contain more [=domain labels=] than the [=registrable domain=].
For example, "`extra.example.com`" is parsed as "`example.com`".
</p>


## State For Privacy Budget Management ## {#privacy-state}

[=User agents=] maintain three pieces of state
that are used to manage the expenditure of [=privacy budgets=]:

*   The [=privacy budget store=] records the state
    of the per-[=site=] and per-[=epoch=] [=privacy budgets=].
    It is updated by [=deduct privacy budget=].


*   The [=epoch start store=] records when each [=epoch=] starts
    for [=conversion sites=].
    This store is initialized as a side effect
    of invoking <a method for=PrivateAttribution>measureConversion()</a>.

*   A singleton [=last browsing history clear=] value
    that tracks when the browsing activity for a [=site=] was last cleared.

<p class=note>
Like the [=impression store=],
the [=privacy budget store=] does not use a [=storage key=].
These stores have some additional constraints
on how information is cleared;
see [[#clear-budget-store]] for details.

<p class=issue>
The [=safety limits=] need to be described in more detail.
Some references to clearing
the [=impression store=] may need to be
updated to refer to the [=privacy budget store=] as well.


### Privacy Budget Store ### {#s-privacy-budget-store}

The <dfn>privacy budget store</dfn> is a [=map=] whose keys are
[=privacy budget keys=] and whose values are [=floats=].

A <dfn>privacy budget key</dfn> is a [=tuple=] consisting of the following items:

<dl dfn-for="privacy budget key">
: <dfn ignore>epoch</dfn>
:: A [=privacy budget epoch=]
: <dfn ignore>site</dfn>
:: A [=site=]

</dl>

To <dfn>deduct privacy budget</dfn>
given a [=privacy budget key=] |key|,
[=float=] |epsilon|,
integer |sensitivity|,
and integer |globalSensitivity|:

1.  If the [=privacy budget store=] does not [=map/contain=] |key|, [=map/set=]
    its value of |key| to be a [=user agent=]-defined value.

1.  Let |currentValue| be the result of [=map/get|getting the value=] of |key|
    in the [=privacy budget store=].

1.  If |currentValue| is less than or equal to 0, return false.

1.  Let |newValue| be |currentValue| - |epsilon| * |sensitivity| / |globalSensitivity|.

1.  [=map/set|Set=] the value of |key| in the [=privacy budget store=] to |newValue|.

1.  Return whether |newValue| is greater than or equal to 0.


### Epoch Start Store ### {#s-epoch-start}

An [=epoch=] starts at a randomly-selected time
for each [=conversion site=].
This ensures that any bias in aggregates
that arises from a [=privacy budget=] reaching zero
is averaged across all the contributions from all [=users=].

The <dfn>epoch start store</dfn> is a [=map=] keyed by [=site=]
and contains values that are [=moments=]
from the [=wall clock=].

To <dfn>get the current epoch</dfn>
given a [=site=] |site|,
and [=moment=] |now|:

1.  Let |period| be the [=duration=] of one [=epoch=].

1.  If the [=epoch start store=] does not [=map/contain=] |site|, [=map/set=]
    its value to |now|, minus a [=duration=]
    that is randomly selected
    from between 0 (inclusive) and |period| (exclusive).

1.  Let |start| be the result of [=map/get|getting the value=] of |site|
    from the [=epoch start store=].

1.  Let |elapsed| be (|now| - |start|) / |period|.

1.  Return |elapsed| as an integer, rounded towards negative Infinity.


### Last Browsing History Clear Time ### {#last-clear}

The <dfn>last browsing history clear</dfn> is a [=moment=]
using the [=wall clock=]
that tracks when browsing history was last cleared.
The [=last browsing history clear=] value is updated
to the [=current coarsened wall time=]
when any [=site=]-level state is cleared
at the request of a [=user=].
The value is initially unset.

<div class=note>
A [=user agent=] that offers selective deletion of history,
such as the removal of state for a single site,
could partition this value so that other sites remain unaffected.
However, any choice to partition leaks some information
that might reveal that a specific site had been visited
to any entity that can access stored data.
Strictly limiting the number of partitions
might make this information less useful
in terms of revealing that a particular site was visited.

This specification describes algorithms that do not including partition.
This guarantees that stored data does not reveal anything
about browsing history.
</div>

As an optional optimization,
updating the [=last browsing history clear=] can be skipped if:

*   All interactions that are cleared are with [=sites=]
    that have other uncleared interactions.
*   All cleared interactions occurring during [=epochs=]
    where other interactions with the same [=site=] were retained.
*   All affected [=sites=] have a value in the [=epoch start store=].

If all three conditions are true,
the [=last browsing history clear=] does not need to be updated.
Instead, the [=privacy budget store=] must be updated
by [=map/set|setting=] a value of 0
for all [=privacy budget key=] combinations that can be formed
from every affected [=site=] and [=epoch=].

<p class=note>
This optimization relies on the [=user agent=]
having retained information
about interactions with affected [=sites=]
in the affected [=epochs=].
This only works because any of the retained interactions
could have resulted in exhausting the budget.

To <dfn>get the starting epoch for attribution</dfn>
given [=site=] site:

1.  Let |startEpoch| be a [=user agent=]-defined value
    for the earliest [=epoch=]
    that is supported for attribution.

1.  If the [=last browsing history clear=] is set,
    perform the following steps:

    1.  Let |clearEpoch| be the result of [=get the current epoch=]
        with |site| and the value of [=last browsing history clear=].

        <p class=note>
        This use of [=get the current epoch=]
        can return a negative value.
        This is because the value in [=epoch start store=]
        is likely to be set to a time after history was last cleared.

    1.  Set |clearEpoch| to |clearEpoch| + 2.

        <p class=note>
        Adding <em>two</em> is necessary so that the [=epoch=]
        does not overlap with an [=epoch=]
        before browsing history--
        and the [=epoch start store=]--
        was cleared.

    1.  If |clearEpoch| is greater than |startEpoch|,
        return |clearEpoch|.

1.  Return |startEpoch|.


## Save Impression Algorithm ## {#save-impression-api-operation}

To <dfn>save an impression</dfn>,
given an [=environment settings object=] |settings|
and given <a dictionary lt=PrivateAttributionImpressionOptions>|options|</a>:

<!-- TODO: Check the {{PermissionPolicy/save-impression}} policy. -->

1.  Collect the implicit API inputs from |settings|:
    1.  Let |timestamp| be |settings|' [=environment settings object/current wall time=].
    1.  The [=impression site=] |site| is set to the result of
        [=obtain a site|obtaining a site=] from the [=top-level origin=].
    1.  The [=intermediary site=] |intermediarySite| is set to
        1.   a value of `undefined` if the [=origin=] is [=same site=]
             with the [=top-level origin=],
        1.   otherwise, the result of
             [=obtain a site|obtaining a site=]
             from |settings|' [=environment settings object/origin=].
1.  Validate the page-supplied API inputs:
    1.  If |options|.{{PrivateAttributionImpressionOptions/lifetimeDays}} is 0,
        throw a {{RangeError}}.
    1.  Clamp |options|.{{PrivateAttributionImpressionOptions/lifetimeDays}} to
        the [=user agent=]'s upper limit.
    1.  Let |conversionSites| be the [=set=] that is the result
        of invoking [=parse a site=]
        for each value in |options|.{{PrivateAttributionImpressionOptions/conversionSites}}.
    1.  If any result in |conversionSites| is failure, return {{SyntaxError}}.
1.  If the Private Attribution API is [[#opt-out|disabled]], return.
1.  Construct |impression| as a [=impression|saved impression=] comprising:
    *   [=impression/Match Value=] set to
        |options|.{{PrivateAttributionImpressionOptions/matchValue}}.
    *   [=impression/Impression Site=] set to |site|.
    *   [=impression/Intermediary Site=] set to |intermediarySite|.
    *   [=impression/Conversion Sites=] set to |conversionSites|.
    *   [=impression/Timestamp=] set to |timestamp|.
    *   [=impression/Lifetime=] set to
        |options|.{{PrivateAttributionImpressionOptions/lifetimeDays}},
        multiplied by a [=duration=] of one day.
    *   [=impression/Histogram Index=] set to
        |options|.{{PrivateAttributionImpressionOptions/histogramIndex}}.
1.  Save |impression| to the [=impression store=].

<p class=advisement><a method for=PrivateAttribution>saveImpression()</a>
does not return a status indicating whether the impression was recorded.
This minimizes the ability to detect when the Private Attribution
API is [[#opt-out|disabled]].


## Measure Conversion Algorithm ## {#measure-conversion-api-operation}

To <dfn>measure a conversion</dfn>,
given a [=environment settings object=] |settings|
and <a dictionary lt=PrivateAttributionConversionOptions>|options|</a>:

<!-- TODO: Check the {{PermissionPolicy/measure-conversion}} policy. -->

1.  Collect the implicit API inputs from |settings|:
    1.  Let |now| be |settings|' [=environment settings object/current wall time=].
    1.  Let |topLevelSite| (the [=conversion site=]) be the result of
        [=obtain a site|obtaining a site=] from the [=top-level origin=].
    1.  The [=intermediary site=] is set to
        1.   a value of `undefined` if the [=origin=] is [=same site=]
             with the [=top-level origin=],
        1.   otherwise, the result of
             [=obtain a site|obtaining a site=]
             from |settings|' [=environment settings object/origin=].
        <!-- TODO: the intermediary site is currently unused -->
1. Validate the page-supplied API inputs:
    1.  Switch on the value of <a dict-member for=PrivateAttributionConversionOptions>logic</a>:
        <dl class="switch">
            :   <a enum-value for=PrivateAttributionLogic>"last-touch"</a>
            ::  Perform the following steps:
                1.  If <a dict-member for=PrivateAttributionConversionOptions>value</a> is 0,
                    throw a {{RangeError}}.
                1.  If <a dict-member for=PrivateAttributionConversionOptions>value</a>
                    is greater than <a dict-member for=PrivateAttributionConversionOptions>maxValue</a>,
                    throw a {{RangeError}}.
        </dl>
    1. If |options|.{{PrivateAttributionConversionOptions/lookbackDays}} is 0,
        throw a {{RangeError}}.
1.  Let |report| be the result of invoking [=create an all-zero histogram=] with
    |options|.{{PrivateAttributionConversionOptions/histogramSize}}.
1.  If the Private Attribution API is [[#opt-out|enabled]], set |report| to the
    result of [=do attribution and fill a histogram=] with |options|,
    |topLevelSite|, and |now|.
1. Let |encryptedReport| be the result of encrypting |report|.
<!-- TODO: Define "encrypting" -->
1. Return |encryptedReport|.


### Attribution Logic ### {#s-logic}

A site that measures conversions can specify <dfn>attribution logic</dfn>,
which determines how the [=conversion value=] is allocated to histogram buckets.
The <a method for=PrivateAttribution>measureConversion()</a> function
accepts a <a dict-member for=PrivateAttributionConversionOptions>logic</a> parameter
that specifies the [=attribution logic=].

Each attribution logic specifies a process for allocating values to histogram buckets,
after the [=common matching logic=] is applied and privacy budgeting occurs.


To <dfn>do attribution and fill a histogram</dfn>, given
  <a dictionary lt=PrivateAttributionConversionOptions>|options|</a>,
  [=site=] |topLevelSite|, and [=moment=] |now|:

1.  Let |matchedImpressions| be an [=set/is empty|empty=] [=set=].

1.  Let |currentEpoch| be the result of [=get the current epoch=]
    with |site| and |now|.

1.  Let |startEpoch| be the result of [=get the starting epoch for attribution=]
    with |site|.

1.  For each |epoch| from |startEpoch| to |currentEpoch|, inclusive:

    1.  Let |impressions| be the result of invoking [=common matching logic=]
        with |options|, |topLevelSite|, |epoch|, and |now|.

    1.  If |impressions| [=set/is empty|is not empty=]:

        1.  Let |key| be a [=privacy budget key=] whose items are |epoch| and |topLevelSite|.

        1.  Let |budgetOk| be the result of [=deduct privacy budget=]
            with |key|, |options|.{{PrivateAttributionConversionOptions/epsilon}},
            |options|.{{PrivateAttributionConversionOptions/value}},
            and |options|.{{PrivateAttributionConversionOptions/maxValue}}.

        1.  If |budgetOk| is true, [=set/extend=] |matchedImpressions| with |impressions|.

1.  If |matchedImpressions| [=set/is empty=], return the result of invoking
    [=create an all-zero histogram=] with
    |options|.{{PrivateAttributionConversionOptions/histogramSize}}.

1.  Switch on |options|.{{PrivateAttributionConversionOptions/logic}}:
      <dl class="switch">
      : <a enum-value for=PrivateAttributionLogic>"last-touch"</a>
      :: Return the result of [=fill a histogram with last-touch attribution=] with |matchedImpressions|,
        |options|.{{PrivateAttributionConversionOptions/histogramSize}}, and
        |options|.{{PrivateAttributionConversionOptions/value}}.

      </dl>

To <dfn>create an all-zero histogram</dfn>, given an integer |size|:

1.  Return a [=list=] of [=list/size=] |size|, whose [=list/items=] are all 0.


### Common Impression Matching Logic ### {#logic-matching}

To perform <dfn>common matching logic</dfn>, given
<a dictionary lt=PrivateAttributionConversionOptions>|options|</a>,
[=site=] |topLevelSite|, [=epoch=] |epoch|, and [=moment=] |now|:

1.  Let |matching| be an [=set/is empty|empty=] [=set=].

1.  Let |lookbackDays| be |options|.{{PrivateAttributionConversionOptions/lookbackDays}}
    if it [=map/exists=], the [=implementation-defined=] maximum otherwise.

1.  If the number of [=days=] since the end of |epoch| exceeds |lookbackDays|,
    return |matching|.

1.  [=set/iterate|For each=] |impression| in the [=impression store=] for the |epoch|:
<!-- TODO: Clarify "for the |epoch|" -->

    1.  If |now| - |lookbackDays| is after |impression|'s [=impression/timestamp=],
        [=iteration/continue=].

    1.  If |impression|'s [=impression/conversion sites=] [=set/is empty|is not empty=]
        and [=set/contains|does not contain=] |topLevelSite|,
        [=iteration/continue=].

    1.  If |options|.{{PrivateAttributionConversionOptions/matchValue}} [=set/is empty|is not empty=]
        and [=set/contains|does not contain=] |impression|'s [=impression/match value=],
        [=iteration/continue=].

    1.  If |options|.{{PrivateAttributionConversionOptions/impressionSites}}
        [=list/is empty|is not empty=] and
        [=list/contains|does not contain=] |impression|'s [=impression/impression site=],
        [=iteration/continue=].

    1.  [=set/Append=] |impression| to |matching|.

1.  Return |matching|.


#### Last-Touch Attribution #### {#last-touch-attribution}

To <dfn>fill a histogram with last-touch attribution</dfn>, given a [=set=] of
  [=impressions=] |matchedImpressions|, an integer |histogramSize|, and an integer |value|:

1.  [=Assert=]: |matchedImpressions| is [=set/is empty|not empty=].

1.  Let |impression| be the value in |matchedImpressions| with the most recent
    [=impression/timestamp=].

1.  Let |histogram| be the result of invoking [=create an all-zero histogram=]
    with |histogramSize|.

1.  Let |index| be |impression|'s [=impression/histogram index=].

1.  If |index| is less than |histogram|'s [=list/size=], set |histogram|[|index|] to |value|.

1.  Return |histogram|.


## User Control and Visibility ## {#user-control}

<p class=issue>
Consider merging this section with [[#privacy-opt-out]].

### Optional Participation ### {#opt-out}


* Users should be able to opt out. Opt out should be undetectable.

This mechanism may be a dedicated control
for the Private Attribution API,
or it may be a consolidated privacy control
that applies to multiple features,
including Private Attribution.
Further, user agent developers should consider interaction
of other privacy modes with the Private Attribution API.
For example, attribution might be disabled in a private browsing mode,
or it might be disabled
if the user has opted out of collection of diagnostic data.

### Visibility ### {#visibility}

* User ability to view the impression store and past report submissions.


# HTTP API # {#http-api}

\`<dfn http-header><code>Save-Impression</code></dfn>\` is a
[=structured header/dictionary|Dictionary Structured Header=]
set on a response requesting that the user agent invoke the
<a method for=PrivateAttribution>saveImpression()</a> API.

<pre class=example id=ex-save-impression-header>
<<<<<<< HEAD
Save-Impression: conversion-site="advertiser.example", histogram-index=2, match-value=12, lifetime-days=7
=======
Save-Impression: conversion-sites=("advertiser.example"), histogram-index=2, filter-data=(12), lifetime-days=7
>>>>>>> 364a9eb3
</pre>

The following keys are defined, corresponding to the members of
the {{PrivateAttributionImpressionOptions}} dictionary passed to
<a method for=PrivateAttribution>saveImpression()</a>.

<dl dfn-for=save-impression>
  <dt><code>conversion-sites</code></dt>
  <dd>
<<<<<<< HEAD
    Value of <a dict-member for=PrivateAttributionImpressionOptions>conversionSite</a>,
    a [=structured header/string=].
    The string value includes a domain name using A-labels only;
=======
    Value of <a dict-member for=PrivateAttributionImpressionOptions>conversionSites</a>,
    a [=structured header/inner list=] containing [=structured header/string|strings=].
    Each string value includes a domain name using A-labels only;
>>>>>>> 364a9eb3
    [[RFC5890|Internationalized Domain Names]] therefore need to use [[RFC3492|punycode]].
    This key is required.
  </dd>
  <dt><code>histogram-index</code></dt>
  <dd>
    Value of <a dict-member for=PrivateAttributionImpressionOptions>histogramIndex</a>,
    a non-negative [=structured header/integer=]. This key is required.
  </dd>
  <dt><code>match-value</code></dt>
  <dd>
<<<<<<< HEAD
    Value of <a dict-member for=PrivateAttributionImpressionOptions>matchValue</a>,
    a non-negative [=structured header/integer=]. This key is optional.
    If not supplied, a value of 0 is saved for [=impression/Match Value=].
=======
    Value of <a dict-member for=PrivateAttributionImpressionOptions>filterData</a>,
    a non-negative [=structured header/integer=] or an [=structured header/inner list=]
    of non-negative integers. This key is optional.
    If not supplied, the empty [=set=] is saved for [=impression/Filter Data=].
>>>>>>> 364a9eb3
  </dd>
  <dt><code>lifetime-days</code></dt>
  <dd>
    Value of <a dict-member for=PrivateAttributionImpressionOptions>lifetimeDays</a>,
    a positive [=structured header/integer=]. This key is optional.
    If not supplied, an [=implementation-defined=] value is saved for [=impression/Lifetime=].
  </dd>
</dl>

TODO need to specify in more detail when and how this header is interpreted


# Implementation Considerations # {#implementation-considerations}

* Management and distribution of values for the following:
    * Histogram size
    * [=Conversion site=] for [=impressions=]
    * [=Impression site=] for [=conversions=]
    * [=impression/histogram index|Histogram indexes=]

# Aggregation # {#aggregation}

An <dfn>aggregation service</dfn> takes multiple pieces of attribution information
and produces an aggregate metric.

User agent implementations will have different requirements for aggregation.
However, the aggregation process has some common elements.

Firstly, user agents will need to be configured with,
or otherwise obtain,
information about the aggregation service.
This includes the aggregation methods that are supported
and any configuration that is required.

Each aggregation method needs to define
how a histogram is:

* prepared for aggregation,
* encrypted,
* annotated with any necessary metadata, and
* submitted to the aggregation service for aggregation.

The aggregation method also needs to define
how the aggregated result is obtained by a site.


## Multi-Party Computation Aggregation ## {#s-mpc}

A <dfn lt=MPC>Multi-Party Computation (MPC)</dfn> system is one that
involves multiple independent entities
that cooperatively compute an agreed function.

This specification uses an MPC system based on Prio [[PRIO]]
and the <dfn lt=DAP ignore>Distributed Aggregation Protocol (DAP)</dfn> [[DAP]].
This is a two-party MPC system that is characterized by
its reliance on client-provided proofs of correctness for inputs.
This allows for very efficient MPC operation
at a modest cost in the size of submissions to the system.

An aggregation service that uses MPC
comprises two or more independent services
that cooperate to compute a predefined function.

The basic guarantee provided by MPC
is that only the defined outputs of a function,
plus well-defined leakage,
is revealed to any entity.

The MPC guarantees hold only to the extent that
a subset of the entities that participate are honest.
For the two-party MPC used in Prio,
privacy--
that is, the confidentiality of inputs--
is maintained
as long as either MPC operator remains honest.
This MPC configuration does not protect
against the corruption of the outputs
by either MPC operator.

### Prio and DAP ### {#prio}

The <a enum-value for=PrivateAttributionProtocol>"dap-12-histogram"</a>
aggregation method uses Prio [[PRIO]]
and the Distributed Aggregation Protocol (DAP) [[DAP]].
Specifically, this aggregation method uses
the Prio3L1BoundSum instantiation [[PRIO-L1]]
of the Prio3 Verifiable Distributed Aggregation Function (VDAF) [[VDAF]].

DAP and the Prio3L1BoundSum instantiation define how a report is prepared,
encrypted, and submitted for aggregation.
DAP also defines how an aggregate is obtained
and what configuration is necessary
for a user agent to obtain about the aggregation service.

Several extensions to DAP [[DAP-EXT]] are necessary for this application:

*   [[DAP-EXT#name-late-task-binding|Late task binding]]
    improves the ability of a site to collect reports
    and aggregate them as needed.

*   [[DAP-EXT#name-requester-website-identity|Website identity]]
    is critical to ensure
    that differential privacy protections are effective.
    This prevents a malicious actor
    that is able to correlate user identity across multiple sites
    from exceeding the sensitivity bounds for that user
    by aggregating reports from multiple sites together.

*   [[DAP-EXT#name-privacy-budget-consumption|Privacy budget consumption]]
    ensures that the aggregation service does not aggregate reports
    that received less privacy budget
    than the aggregation task was configured with.

User agents need to include all of these extensions in reports
that they generate.


## Trusted Execution Environments ## {#s-tee}

A <dfn lt=TEE>Trusted Execution Environment (TEE)</dfn> uses specialized hardware
to ensure that computation is isolated
from other programs that run on the same hardware.

TODO


## Anti-Replay Requirements ## {#anti-replay}

[=Conversion reports=] generated by browsers are bound
to the amount of [=privacy budget=]
that was expended by the site that requested the report.

An [=aggregation service=] MUST guarantee
that it does not accept the same report more than once.


# Differential Privacy # {#dp}

This design uses the concept of [=differential privacy=]
as the basis of its privacy design. [[PPA-DP]]

<dfn lt='differential privacy'>Differential privacy</dfn>
is a mathematical definition of privacy
that can guarantee the amount of private information
that is revealed by a system. [[DP]]
Differential privacy is not the only means
by which privacy is protected in this system,
but it is the most rigorously defined and analyzed.
As such, it provides the strongest privacy guarantees.

Differential privacy uses randomized noise
to hide private data contributions
to an aggregated dataset.
The effect of noise is to hide
individual contributions to the dataset,
but to retain the usefulness of any aggregated analysis.

To apply differential privacy,
it is necessary to define what information is protected.
In this system, the protected information is
the [=impressions=] of a single user profile,
on a single [=user agent=],
over a single [=epoch=],
for a single website that registers [=conversions=].
[[#dp-unit]] describes the implications of this design
in more detail.

This attribution design uses a form of differential privacy
called <dfn>individual differential privacy</dfn>.
In this model, user agents are each separately responsible
for ensuring that they limit the information
that is contributed.

The [=individual differential privacy=] design of this API
has three primary components:

1.  User agents limit (using the [=privacy budget=]) the amount of information
    about [=impressions=] that leaves the device through [=conversion reports=].
    [[#dp-budget]] explores this in greater depth.

2.  [=Aggregation services=] ensure that any given [=conversion report=] is
    only used in accordance with the [=privacy budget=] that was accounted for it
    by the user agent.
    [[#anti-replay]] describes requirements on aggregation services
    in more detail.

3.  Noise is added by [=aggregation services=].
    [[#dp-mechanism]] details the mechanisms that might be used.

Together, these measures place limits
on the information that is released for each [=privacy unit=].


## Privacy Unit ## {#dp-unit}

An implementation of differential privacy
requires a clear definition for what is protected.
This is known as the <dfn>privacy unit</dfn>,
which represents the entity that receives privacy protection.

This system adopts a [=privacy unit=]
that is the combination of three values:

1.  A user agent profile.
    That is, an instance of a user agent,
    as used by a single person.

2.  The [=site=] that requests information about [=impressions=] (the [=conversion site=]).

    <p class=note>The sites that register impressions (the [=impression site=])
    are not considered.
    Those sites do not receive information from this system directly.

3.  The current [=epoch=].

A change to any of these values produces a new privacy unit,
which results in a separate [=privacy budget=].
Each site that a person visits receives a bounded amount of information
for each [=epoch=].

Ideally, the [=privacy unit=] is a single person.
Though ideal, it is not possible to develop a useful system
that guarantees perfect correspondence with a person,
for a number of reasons:

*   People use multiple browsers and multiple devices,
    often without coordination.

*   A unit that covered all websites
    could be exhausted by one site,
    denying other sites any information.

*   Advertising is an ongoing activity.
    Without allocating [=privacy budget=] for new data,
    sites could exhaust their budget forever.


### Browser Instances ### {#dp-instance}

Each browser instance manages a separate [=privacy budget=].

Coordination between browser instances might be possible,
but not expected.
That coordination might allow privacy to be improved
by reducing the total amount of information that is released.
It might also improve the utility of attribution
by allowing impressions on one browser instance
to be converted on another.

Coordination across different implementations
is presently out of scope for this work.
Implementations can perform some coordination
between instances that are known to be for the same person,
but this is not mandatory.


### Per-Site Limits ### {#dp-site}

The information released to websites is done on the basis of [=site=].
This aligns with the same boundary used in other privacy-relevant functions.

A finer privacy unit, such as an [=origin=],
would make it trivial to obtain additional information.
Information about the same person could be gathered
from multiple origins.
That information could then be combined
by exploiting the free flow of information within the site,
using cookies [[COOKIES]] or similar.

[[#dp-safety]] discusses attacks that exploit this limit
and some additional [=safety limits=] that might be implemented
by user agents
to protect against those attacks.


### Privacy Budget Epochs ### {#dp-refresh}

Sites receive a separate differential privacy budget
that is used to query [=impressions=] recorded
in each time interval.
This period is called a <dfn local-lt=epoch>privacy budget epoch</dfn>
(or simply [=epoch=])
and its duration is one week (7 days), where a <dfn>day</dfn> is 86400 seconds.

This budget applies to the [=impressions=]
that are registered with the [=user agent=]
and later queried,
not [=conversions=].

From the perspective of the analysis [[PPA-DP]]
each [=epoch=] of [=impressions=] forms a separate database.
A finite [=privacy budget=] is enforced across all the queries made on each database.

Having a [=conversion report=] produced from [=impressions=]
that span multiple [=epochs=] has privacy consequences.
A single visit to a website can give that site information
about activities across many [=epochs=].
This only requires that
the [=conversion site=] is identified as the destination
for [=impressions=] over that entire period.
The number of [=epochs=] that can be queried is limited by [=user agents=].

The goal is to set an [=epoch=]
that is as large as feasible.
A longer period of time allows for a better privacy/utility balance
because sites can be allocated a larger overall budget
at any point in time,
while keeping the overall rate of privacy loss low.
However, a longer interval means that it is easier to
exhaust a privacy budget completely,
yielding no information until the next refresh.

The decision to set the [=epoch=] duration to a week is largely arbitrary.
One week is expected to be enough to allow sites
some flexibility to make decisions about how to spend [=privacy budgets=]
without careful planning that needs to account for
changes that might occur days or weeks in the future.

[[#dp-budget]] describes the process for budgeting in more detail.


## Privacy Budgets ## {#dp-budget}

Browsers maintain <dfn>privacy budgets</dfn>,
which are a means of limiting the amount of privacy loss.

This specification uses an individual form
of (&epsilon;, &delta;)-differential privacy as its basis.
In this model, privacy loss is measured using the value &epsilon;.
The &delta; value is handled by the [=aggregation service=]
when adding noise to aggregates.

Each user agent instance is responsible for
managing privacy budgets.

Each [=conversion report=] that is requested specifies an &epsilon; value
that represents the amount of privacy budget
that the report consumes and a maximum on the value that can be returned in the
conversion report.


### Privacy Budget Deduction ### {#dp-deduction}

When searching for [=impressions=] for the conversion report,
the user agent deducts the specified &epsilon; value from
the budget for the [=privacy budget epoch=] in which those impressions were saved.
If the privacy budget for that [=privacy budget epoch|epoch=] is not sufficient,
the impressions from that [=privacy budget epoch|epoch=] are not used.

The details of how to [=deduct privacy budget=] is given below ... WIP

<div class=example id=ex-budget>
    In the following figure,
    impressions are recorded from a number of different sites,
    shown with circles.

    <figure>
    <pre class=include-raw>
    path:images/budget.svg
    </pre>
    <figcaption>An example of a store of impressions over time</figcaption>
    </figure>

    A [=conversion report=] might be requested at the time marked with "now".
    That conversion report selects impressions marked with black circles,
    corresponding to impressions from Sites B, C, and E.

    As a result, privacy budget for the querying site is deducted
    from [=privacy budget epoch|epochs=] 1, 3, 4, and 5.
    No impressions were recorded for epoch 2,
    so no budget is deducted from that epoch.
</div>

How a [=user agent=] manages exhaustion of a privacy budget
depends on the [=attribution logic=] that was specified.


### Safety Limits ### {#dp-safety}

The basic [=privacy unit=] is vulnerable to attack
by an adversary that is able to correlate activity for the same person
across multiple [=sites=].

Groups of sites can sometimes coordinate their activity,
such as when they have shared ownership or strong agreements.
A group of sites that can be sure that particular visitor is the same person--
using any means, including something like FedCM [[FEDCM]]--
can combine information gained from this API.

This can be used to increase the rate
at which a site gains information from attribution,
proportional to the number of sites
across which coordination occurs.
The default privacy unit places no limit on the information released
in this way.

To counteract this effect, user agents can implement <dfn>safety limits</dfn>,
which are additional privacy budgets that do not consider site.
Safety limits might be significantly higher than per-site budgets,
so that they are not reached for most normal browsing activity.
The goal would be to ensure that they are only effective
for intensive activity or when being attacked.

Like the per-site privacy budget,
it is critical that sites be unable to determine
whether their request for a [=conversion report=] has caused
a safety limit to be exceeded.






## Differential Privacy Mechanisms ## {#dp-mechanism}

The specific mechanisms that are used
depend on the type of [=aggregation service=].



# Security Considerations # {#security}


## Impression Store ## {#security-impression-store}

The [=impression store=] used by the Private Attribution API
holds information related to browsing activity
and persists across browsing sessions.
Although the flow of information
through the impression store is strictly controlled,
it carries some amount of information across origins.

The following measures limit the possibility
of harmful information flow through the impression store:

*   Websites cannot read from the impression store.
    Information from the impression store
    is released only via encrypted [=conversion reports=].
    [[#dp|Differential privacy]], provided by a combination
    of functionality in the user agent
    and in the [=aggregation service=],
    provides a rigorous bound on
    the probability that the aggregated information
    output by the aggregation service
    is distinguishable from the value it would have
    absent any user's contribution.
*   Users can explicitly
    [[#removing-impressions|clear stored impressions]].
*   It is recommended that user agents limit how long
    data can persist in the impression store,
    even absent explicit user action,
    by imposing a maximum value of
    <a dict-member for=PrivateAttributionImpressionOptions>lifetimeDays</a>.


## API Implementation ## {#security-api-implementation}

The Private Attribution APIs must be implemented carefully
to maintain the required security and privacy properties.
A site calling the APIs must not be able to learn:

*   Whether the Private Attribution APIs are [[#opt-out|enabled]].
*   Whether an attribution occurred.
*   Whether the [=privacy budget=] is exhausted.
*   Whether the [=conversion report=] reflects a non-zero
    [=conversion value=].
*   Which <a dict-member for=PrivateAttributionImpressionOptions>histogramIndex</a>
    is assigned the [=conversion value=].

Note that explicit return values or thrown exceptions
are not the only way that a site can learn from
the Private Attribution APIs.
It may be possible to infer sensitive information from
<dfn ignore=''>side channels</dfn> like:

*   Variation in the time it takes for the APIs to complete.
*   Consumption of memory or storage by the API, if that
    consumption is somehow observable by the site.

While complete elimination of all side channels is impractical,
implementations must make reasonable efforts to prevent
leakage of sensitive information from the attribution APIs.
Strategies to prevent leakage include:

*   Fully validating all API inputs, even when the API
    is disabled.
*   Avoiding conditional logic. For example,
    <a method for=PrivateAttribution>measureConversion()</a>
    should always go through the full process of constructing
    a conversion report, even when the [=conversion value=] to be
    reported is zero.


## Aggregation Services ## {#security-aggregation-services}

Although not part of the web platform,
security of aggregation services is quite important
to the overall security of the Private Attribution mechanism.
[=Conversion reports=]
produced by <a method for=PrivateAttribution>measureConversion()</a>
are encrypted using cryptographic key(s) of the aggregation service.
Thus, much of the potential for disclosure
of the information contained in these reports
depends on the details of the aggregation service.

[=User agent=] developers should carefully consider
the design of an aggregation service
and the trustworthiness of the aggregation service operator
before adding it as a supported service for the Private Attribution API.
Additional discussion of these issues
may be found in [[#aggregation]] and [[#privacy]].


## Combining Reports from Multiple Sites ## {#security-multiple-sites}

The privacy mechanisms in the Private Attribution API
operate primarily at the granularity of [=sites=].
A malicious operator
may attempt to register [=impressions=] for multiple sites,
thus exceeding the amount of information that would otherwise
be released through private attribution.
[[#dp-safety]] discusses establishing additional cross-site
privacy budgets to mitigate this possibility.

<p class=issue>
Rate limits on calls to the Private Attribution APIs
could also be an effective mechanism to prevent
harvesting information through overuse of the APIs.


## Ad Fraud ## {#security-ad-fraud}

As with many technologies,
advertising on the web
has been the subject of various kinds of fraud.

Fraudulent registration of impressions
is a particular concern with the Private Attribution API,
because impressions are stored only on the device.
It is not possible to apply server-side intelligence
to identify fraudulent impressions and exclude them
from attribution. Conversely, even though [=conversion
reports=] are encrypted, because the reports are sent
to a server, the server can make a determination that
the conversion is likely fraudulent and exclude it from
aggregation.

An important mitigation against malicious use
of the Private Attribution APIs is the explicit specification
of eligible conversion sites when registering an impression,
and of eligible impression sites and [=impression/histogram indexes=]
when registering a conversion.
This prevents impressions on arbitrary malicious sites
from interfering with attribution to the intended set
of candidate impressions.


# Privacy Considerations # {#privacy}

The main privacy goal of this API is
to ensure that providing sites with the ability to perform attribution
does not improve their ability to perform [=cross-site recognition=].

This section provides more information
about the protections necessary to achieve this goal.
Additional discussion talks about secondary privacy goals,
such as the prevention of [=same-site recognition=].


## Information Exposed by the Private Attribution API ## {#privacy-exposure}

The [=impression store=] and [=privacy budget store=]
contain information about a cross-section of browsing activity.
As use of the API increases,
so does the scope of this information.
However, most of the information written to these stores
is never disclosed.
Because attribution is performed on the device
(<dfn ignore=''>on-device attribution</dfn>),
only information about attributed conversions is exposed by the
Private Attribution API. This contrasts with other schemes in which
information about both impressions and conversions is sent to the
aggregation service for <dfn ignore=''>off-device attribution</dfn>.
In the latter class of schemes, the amount of information
that could be revealed in a compromise of the aggregation service
(or in a compromise of communication with the aggregation service)
is significantly larger.

When the Private Attribution API makes an attribution, information
about that attribution is released from the device
only to the extent the [[#dp|differential privacy]] restrictions allow.

While the Private Attribution API is intended to measure
the association of relatively infrequent conversion events
with a limited set of related impression candidates,
it is important to consider how the API might be misused
for larger-scale data collection.
The requirement that impressions enumerate
the possible [=conversion sites=] (and vice-versa)
has an important role in preventing misuse of the API
for mass data collection, and in making attempts
at such misuse more visible.

<p class=issue>
It is unclear whether the [=privacy budget store=] should be cleared whenever
the [=impression store=] is cleared. On one hand, it contains information about
browsing activity, so it is desirable to include it when clearing browsing activity.
On the other hand, it is only possible to strictly adhere to the requirements of
the differential privacy mechanism if information about a fully- or partially-
depleted privacy budget is maintained until that budget is no longer relevant
(i.e. the end of the [=privacy budget epoch=]).


## Disabling the Private Attribution API ## {#privacy-opt-out}

The Private Attribution API
is designed to reveal only aggregate information.
The use of [[#dp|differential privacy]]
limits the chance of determining whether any particular user
contributed to the aggregated output.
However, some users may still prefer
not to participate in attribution measurement.
As discussed in [[#opt-out]], the user agent must provide
a mechanism for the user to disable the Private Attribution API.

To minimize the risk of fingerprinting,
and to prevent discrimination
against users who choose to disable the Private Attribution API,
sites must not be able to detect that the API is disabled.
Specifically, all calls to the Private Attribution API
that are otherwise valid
must complete successfully, even when the API is disabled.
The only difference in behavior
is that [=conversion reports=] returned when the API is disabled
will never report any [=conversion value=].
Because the reports are encrypted,
this difference cannot be detected
by the site receiving the conversion report.


## Including Identifying Information with Saved Impressions ## {#privacy-impression-store}

Sites are able to encode some amount of data
in impressions,
using {{PrivateAttributionImpressionOptions/matchValue}}
or other fields.
The API does not prevent sites from encoding user identifiers
in these fields.
The attribution process can use this data
when constructing a [=conversion report=],
which implies some risk of that identifying information
becoming available to the site that receives that report.
The following measures mitigate this risk:

*   The [=impression store=] cannot be read directly.
    Thus, identifiers are only usable for tracking
    to the extent information about them
    is revealed in [=conversion reports=].
*   The information in [=conversion reports=] is only revealed
    after aggregation and the addition of noise.
*   Users have the ability to [[#removing-impressions|clear the impression store]].
*   No impressions are saved to the impression store
    when the Private Attribution API is [[#opt-out|disabled]].


## Use in Third-party Contexts ## {#privacy-third-party-contexts}

The Private Attribution API is available even in third-party contexts.
In particular, a third-party iframe
may call <a method for=PrivateAttribution>saveImpression()</a>.
Note, however, that the impression is recorded with the [=site=]
of the top-level navigation context, not the [=origin=] of the iframe.

While the availability of the API in third-party contexts
carries some increase in privacy risk,
this support is deemed necessary
because iframes are commonly used to display advertisements.


## Clearing API State ## {#clear-budget-store}

A [=user agent=] might present the option to clear storage.
These exist for two reasons:

*   Privacy toward sites,
    so that the sites cannot recognize the [=user=] in future interactions
    (that is, to prevent [=same-site recognition=]).

*   Removing traces of activity locally,
    so that other users of a computer
    cannot access browsing history.

Clearing the state that tracks [=privacy budget=] expenditure
has an adverse effect on privacy toward sites.
Sites would then be able to gain more information
from attribution.

A [=user agent=] may clear data
from the [=privacy budget store=] and [=epoch start store=]
when the API is [[#opt-out|disabled]].
In that case, if the API is re-enabled,
there is no way to determine what budget was expended
prior to the API being [[#opt-out|disabled]].
In that case, a [=user agent=] can update
the value of [=last browsing history clear=]
to ensure that [=privacy budgets=] are not inadvertently exceeded.


### Clearing Site Data ### {#clear-site-data}

When clearing site data,
but retaining browsing history,
a [=user agent=] can [=map/set=] the value
in the [=privacy budget store=] to 0 for all [=epochs=]
for all affected [=sites=].


### Clearing Browsing History ### {#clear-browsing-history}

Updating the [=privacy budget store=] is insufficient
when clearing browsing history.
Retaining per-[=site=] information
necessary to prevent privacy loss toward sites
leaves information about visits to sites
for other users of a computer to discover
when removing browsing history.

When clearing browsing history,
[=user agents=] need to
remove all per-[=site=] [=privacy budget=] information
(that is, remove entries from both the [=privacy budget store=]
and the [=epoch start store=]).
[=User agents=] also need to ensure that
any subsequent [=privacy budget=] expenditure
cannot cause privacy loss in excess of configured limits
as a result of losing that information.

This can be achieved by disabling attribution
for a period between one and two [=epochs=]
from the point that browsing history is discarded.
Otherwise, a [=site=] that expends its budget
immediately prior to the clearing of history
would be able to learn more through the API
than it could without the clearing of state.

<p class=note>
This disables the API for up to <em>two</em> [=epochs=]
for affected [=sites=].
Because the [=epoch start store=] is cleared,
the start of any newly-defined [=epoch=] for that [=site=]
becomes unknown.
Any new [=epoch=] will [start at a fresh randomly-selected time](#s-epoch-start),
which cannot overlap with any [=epoch=] that might have been defined
before history was cleared.

A [=user agent=] remembers when history was last cleared
in the [=last browsing history clear=] value.
This is used to prevent [=privacy budget|budget=] expenditure
until it is guaranteed that a [=site=] cannot exceed
the [=user agent=]-chosen maximum allowed [=privacy budget=].

The [=get the starting epoch for attribution=] algorithm
ensures that a [=conversion site=]
cannot query [=impressions=] from any [=epoch=]
that starts within one [=epoch=] [=duration=]
from when state is cleared.


### Clearing Impressions ### {#removing-impressions}

A mechanism must be provided to clear the [=impression store=].
For example, the impression store could be cleared
upon activation of the control that
[[#opt-out|disables]] the Private Attribution API.

It is recommended that any mechanism a [=user agent=] provides
to clear stored data (history, cookies, etc.)
be extended to cover the impression store.
[[#clear-budget-store]] provides more detailed information
on the clearing of stored data.

A [=user agent=] that clears state for a [=site=]
must discard all [=impression store|saved impressions=]
that were saved during the affected period
with a [=same site|matching=] [=impression/impression site=]
or [=impression/conversion site=].
For an [=impression site=],
these [=impressions=] relate to activity that was cleared.
A [=conversion site=] that has had state cleared
will not be able to use these [=impressions=].

[=Impressions=] that have a [=same site|matching=] [=impression/intermediary site=]
may be cleared.


## Choice of Clock ## {#why-wall-clock}

This API uses a [=wall clock=] as its basis for time.
This is primarily because the API relies on a persistent notion of time.
A [=monotonic clock=] is only defined during a single execution of a [=user agent=],
so it has no guarantee of consistency if a [=user agent=] is restarted.

A [=wall clock=] can be adjusted to account for errors that might accumulate
due to clock drift.
A [=wall clock=] therefore is not guaranteed to always advance at a consistent rate,
including the possibility that it might sometimes decrease.

Decreases in the [=wall clock=] do not affect the privacy guarantees
that this API provides.
Only increases in the [=wall clock|clock=],
can have an adverse privacy effect.
Increases above the normal progress of time
might result in the renewal of [=privacy budget=]
more quickly than intended.

For a clock that undergoes corrections within each [=epoch=],
clock adjustments will have no privacy effect.
A single correction that is sufficiently large
might cause [=privacy budgets=] to be renewed
ahead of schedule,
resulting in a one-time increase in privacy loss.
Continuous large corrections have the most serious effect on privacy,
as each transition between epochs
will release additional [=privacy budget=].

<p class=note>A very large increase in time
that skips entire [=epochs=]
does not result in additional privacy loss.
No privacy loss is possible
unless an [=impression=] can be [[#save-impression-api|saved]].

Of course, any [=user agent=] that has a need for large
or continuous
corrections to its clock will likely be highly identifiable
as a result of the time that it reports.
That alone is likely enough to enable unwanted [=cross-site recognition=].


# Acknowledgements # {#ack}

This specification is the result of a lot of work from many people.
The broad shape of this level of the API is based on an idea from Luke Winstrom.
The privacy architecture is courtesy of the authors of [[PPA-DP]].


<pre class=anchors>
urlPrefix: https://html.spec.whatwg.org/; spec: html; type: dfn
    text: host; url: #concept-origin-host
    text: obtain a site
    text: origin; url: #concept-origin
    text: relevant settings object
    text: same site
    text: scheme; url: #concept-origin-scheme
    text: scheme-and-host
    text: site
    text: top-level origin; url: #concept-environment-top-level-origin
    text: iframe; url: #child-navigable
urlPrefix: https://infra.spec.whatwg.org/; spec: infra; type: dfn;
    text: set; url: #sets
    text: string
    text: user agent
urlPrefix: https://storage.spec.whatwg.org/; spec: storage; type: dfn;
    text: storage key
urlPrefix: https://url.spec.whatwg.org/; spec: url; type: dfn;
    text: domain label
    text: host parser; url: #concept-host-parser
    text: registrable domain; url: #host-registrable-domain
urlPrefix: https://w3ctag.github.io/privacy-principles/; type: dfn;
    text: collective privacy
    text: cross-context recognition
    text: cross-site recognition
    text: same-site recognition
</pre>
<pre class=anchors>
spec:structured header; type:dfn; urlPrefix: https://httpwg.org/specs/rfc9651;
    text: structured header; url: #name-introduction
    for: structured header
        text: dictionary; url: #dictionary
        text: string; url: #string
        text: integer; url: #integer
        text: item; url: #item
        text: inner list; url: #inner-list
</pre>
<pre class=biblio>
{
  "coppacalypse": {
    "authors": [
      "Garrett Johnson",
      "Tesary Lin",
      "James C. Cooper",
      "Liang Zhong"
    ],
    "title": "COPPAcalypse? The Youtube Settlement's Impact on Kids Content",
    "href": "https://papers.ssrn.com/sol3/papers.cfm?abstract_id=4430334",
    "date": "2024-03-14"
  },
  "dap": {
    "authors": [
      "Tim Geoghegan",
      "Christopher Patton",
      "Brandon Pitman",
      "Eric Rescorla",
      "Christopher A. Wood"
    ],
    "date": "2024-10-10",
    "href": "https://datatracker.ietf.org/doc/html/draft-ietf-ppm-dap-12",
    "title": "Distributed Aggregation Protocol for Privacy Preserving Measurement",
    "publisher": "IETF"
  },
  "dap-ext": {
    "authors": [
      "Martin Thomson"
    ],
    "title": "Distributed Aggregation Protocol (DAP) Extensions for Improved Application of Differential Privacy",
    "date": "2024-10-18",
    "href": "https://datatracker.ietf.org/doc/draft-thomson-ppm-dap-dp-ext/"
  },
  "dp": {
    "authors": [
      "Cynthia Dwork",
      "Aaron Roth"
    ],
    "date": "2014",
    "href": "https://doi.org/10.1561/0400000042",
    "title": "The Algorithmic Foundations of Differential Privacy",
    "publisher": "now, Foundations and Trends in Theoretical Computer Science, Vol. 9, Nos. 3–4"
  },
  "eu-ad": {
    "authors": [
      "Niklas FOURBERG",
      "Serpil TAŞ",
      "Lukas WIEWIORRA",
      "Ilsa GODLOVITCH",
      "Alexandre DE STREEL",
      "Hervé JACQUEMIN",
      "Jordan HILL",
      "Madalina NUNU",
      "Camille BOURGUIGON",
      "Florian JACQUES",
      "Michèle LEDGER",
      "Michael LOGNOUL"
    ],
    "title": "Online advertising: the impact of targeted advertising on advertisers, market access and consumer choice",
    "href": "https://www.europarl.europa.eu/thinktank/en/document/IPOL_STU(2021)662913",
    "publisher": "European Parliament",
    "date": "2021-06"
  },
  "free-gdp": {
    "authors": [
      "Leonard Nakamura",
      "Jon D. Samuels",
      "Rachel Soloveichik"
    ],
    "title": "Measuring the \"Free\" Digital Economy within the GDP and Productivity Accounts",
    "href": "https://www.bea.gov/research/papers/2017/measuring-free-digital-economy-within-gdp-and-productivity-accounts",
    "publisher": "Bureau of Economic Analysis",
    "date": "2017-10"
  },
  "online-advertising": {
    "authors": [
      "Avi Goldfarb",
      "Catherine Tucker"
    ],
    "title": "Online Advertising",
    "href": "https://doi.org/10.1016/B978-0-12-385514-5.00006-9",
    "edDraft": "http://www-2.rotman.utoronto.ca/~agoldfarb/OnlineAdvertising.pdf",
    "publisher": "Elsevier"
  },
  "ppa-dp": {
    "authors": [
      "Pierre Tholoniat",
      "Kelly Kostopoulou",
      "Peter McNeely",
      "Prabhpreet Singh Sodhi",
      "Anirudh Varanasi",
      "Benjamin Case",
      "Asaf Cidon",
      "Roxana Geambasu",
      "Mathias Lécuyer"
    ],
    "href": "https://arxiv.org/abs/2405.16719",
    "title": "Cookie Monster: Efficient On-device Budgeting for Differentially-Private Ad-Measurement Systems",
    "publisher": "SOSP'24"
  },
  "prio": {
    "authors": [
      "Henry Corrigan-Gibbs",
      "Dan Boneh"
    ],
    "title": "Prio: Private, Robust, and Scalable Computation of Aggregate Statistics",
    "date": "2017-03-14",
    "href": "https://crypto.stanford.edu/prio/paper.pdf"
  },
  "prio-l1": {
    "authors": [
      "Martin Thomson",
      "David Cook"
    ],
    "title": "A Prio Instantiation for Vector Sums with an L1 Norm Bound on Contributions",
    "date": "2024-10-21",
    "href": "https://datatracker.ietf.org/doc/draft-thomson-ppm-l1-bound-sum/"
  },
  "vdaf": {
    "authors": [
      "Richard L. Barnes",
      "David Cook",
      "Christopher Patton",
      "Phillipp Schoppmann"
    ],
    "title": "Verifiable Distributed Aggregation Functions",
    "date": "2024-10-04",
    "href": "https://datatracker.ietf.org/doc/draft-irtf-cfrg-vdaf/"
  }
}
</pre><|MERGE_RESOLUTION|>--- conflicted
+++ resolved
@@ -1356,11 +1356,7 @@
 <a method for=PrivateAttribution>saveImpression()</a> API.
 
 <pre class=example id=ex-save-impression-header>
-<<<<<<< HEAD
-Save-Impression: conversion-site="advertiser.example", histogram-index=2, match-value=12, lifetime-days=7
-=======
-Save-Impression: conversion-sites=("advertiser.example"), histogram-index=2, filter-data=(12), lifetime-days=7
->>>>>>> 364a9eb3
+Save-Impression: conversion-sites=("advertiser.example"), histogram-index=2, match-value=12, lifetime-days=7
 </pre>
 
 The following keys are defined, corresponding to the members of
@@ -1370,15 +1366,9 @@
 <dl dfn-for=save-impression>
   <dt><code>conversion-sites</code></dt>
   <dd>
-<<<<<<< HEAD
-    Value of <a dict-member for=PrivateAttributionImpressionOptions>conversionSite</a>,
-    a [=structured header/string=].
-    The string value includes a domain name using A-labels only;
-=======
     Value of <a dict-member for=PrivateAttributionImpressionOptions>conversionSites</a>,
     a [=structured header/inner list=] containing [=structured header/string|strings=].
     Each string value includes a domain name using A-labels only;
->>>>>>> 364a9eb3
     [[RFC5890|Internationalized Domain Names]] therefore need to use [[RFC3492|punycode]].
     This key is required.
   </dd>
@@ -1389,16 +1379,9 @@
   </dd>
   <dt><code>match-value</code></dt>
   <dd>
-<<<<<<< HEAD
     Value of <a dict-member for=PrivateAttributionImpressionOptions>matchValue</a>,
     a non-negative [=structured header/integer=]. This key is optional.
     If not supplied, a value of 0 is saved for [=impression/Match Value=].
-=======
-    Value of <a dict-member for=PrivateAttributionImpressionOptions>filterData</a>,
-    a non-negative [=structured header/integer=] or an [=structured header/inner list=]
-    of non-negative integers. This key is optional.
-    If not supplied, the empty [=set=] is saved for [=impression/Filter Data=].
->>>>>>> 364a9eb3
   </dd>
   <dt><code>lifetime-days</code></dt>
   <dd>
