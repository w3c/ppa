<pre class=metadata>
Title: Attribution Level 1
Shortname: attribution
Repository: w3c/attribution
URL: https://w3c.github.io/attribution/
Status: w3c/WD
Group: patwg
TR: https://www.w3.org/TR/attribution/
Editor: Andrew Paseltiner, w3cid 131329, Google https://www.google.com/, apaseltiner@chromium.org
Editor: Andy Leiserson, w3cid 147715, Mozilla https://mozilla.org/, aleiserson@mozilla.com
Editor: Benjamin Savage, w3cid 114877, Meta https://www.meta.com/, btsavage@meta.com
Editor: Charlie Harrison, w3cid 110615, Google https://www.google.com/, csharrison@chromium.org
Editor: Martin Thomson, w3cid 68503, Mozilla https://mozilla.org/, mt@mozilla.com
Abstract: This specifies a browser API for the measurement of advertising performance.  The goal is to produce aggregate statistics about how advertising leads to conversions, without creating a risk to the privacy of individual web users.  This API collates information about people from multiple web origins, which could be a significant risk to their privacy.  To manage this risk, the information that is gathered is aggregated using an aggregation service that is trusted by the user-agent to perform aggregation within strict limits.  Noise is added to the aggregates produced by this service to provide differential privacy. Websites may select an aggregation service from the list of approved aggregation services provided by the user-agent.
Complain About: accidental-2119 yes, missing-example-ids yes
Markup Shorthands: markdown yes, css no, dfn yes
Assume Explicit For: yes
Org: W3C
Level: None
</pre>

<style>
/* dark mode haxx for diagrams
   No nesting, thanks to https://github.com/validator/validator/issues/1820 */
svg.diagram :is([stroke="black"], [stroke^="#000"]) {
  stroke: var(--text);
}
svg.diagram :is([stroke="white"], [stroke^="#fff"]) {
  stroke: var(--bg);
}
svg.diagram :is([fill="black"], [fill^="#000"], :not([fill])) {
  fill: var(--text);
}
svg.diagram :is([fill="white"], [fill^="#fff"]) {
  fill: var(--bg);
}
</style>


# Introduction # {#intro}

This document defines a simple API for browsers
that enables the collection of aggregated, differentially-private metrics.

The primary goal of this API is to enable attribution for advertising.


## Attribution ## {#s-attribution}

In advertising, <dfn id=concept-attribution lt=attribution|attributed>attribution</dfn>
is the process of identifying [=actions=]
that precede an [=outcome=] of interest,
and allocating value to those [=actions=].

<dfn lt=actions>Actions</dfn> that are of interest to advertisers
are primarily the showing of advertisements
(also referred to as <dfn lt=impression>impressions</dfn>).
Other actions include ad clicks (or other interactions)
and opportunities to show ads that were not taken.

Desired <dfn>outcomes</dfn> for advertising are more diverse,
as they include any result that an advertiser seeks to improve
through the showing of ads.
A desirable outcome might also be referred to as a <dfn>conversion</dfn>,
which refers to "converting" a potential customer
into a customer.
What counts as a conversion could include
sales, subscriptions, page visits, and enquiries.

For this API, [=actions=] and [=outcomes=] are both
events: things that happen once.
What is unique about attribution for advertising
is that these events might not occur on the same [=site=].
Advertisements are most often shown on sites
other than the advertiser's site.

The primary challenge with attribution is in maintaining privacy.
Attribution involves connecting activity on different sites.
The goal of attribution is to find an impression
that was shown to the same person before the conversion occurred.

If attribution information were directly revealed,
it would enable unwanted
[=cross-context recognition=],
thereby enabling [[UNSANCTIONED-TRACKING|tracking]].

This document avoids cross-context recognition by ensuring that
attribution information is aggregated using an [=aggregation service=].
The aggregation service is trusted to compute an aggregate
without revealing the values that each person contributes to that aggregate.

Strict limits are placed on the amount of information that each browser instance
contributes to the aggregates for a given site.
Differential privacy is used to provide additional privacy protection for each contribution.

Details of aggregation service operation is included in [[#aggregation]].
The differential privacy design used is outlined in [[#dp]].


## Background ## {#background}

From the early days of the Web,
advertising has been widely used to financially support the creation of sites.

One characteristic that distinguished the Web from other venues for advertising
was the ability to obtain information about the effectiveness of advertising campaigns.

Web advertisers were able to measure key metrics like reach (how many people saw an ad),
frequency (how often each person saw an ad),
and [=conversions=] (how many people who saw the ad then later took the action that the ad was supposed to motivate).
In comparison, these measurements were far more timely and accurate than for any other medium.

The cost of measurement performance was privacy.
In order to produce accurate and comprehensive information,
advertising businesses performed extensive tracking of the activity of all Web users.
Each browser was given a tracking identifier,
often using cookies that were logged by cross-site content.
Every action of interest was logged against this identifier,
forming a comprehensive record of a person's online activities.

Having a detailed record of a person's actions allowed advertisers to infer characteristics about people.
Those characteristics made it easier to choose the right audience for advertising,
greatly improving its effectiveness.
This created a strong incentive to gather more information.

Online advertising is intensely competitive.
Sites that show advertising seek to obtain the most money for each ad placement.
Advertisers seek to place advertising where it will have the most effect relative to its cost.
Any competitive edge gained by these entities--
and the intermediaries that operate on their behalf--
depends on having more comprehensive information about a potential audience.

Over time, actions of interest expanded to include nearly every aspect of online activity.
Methods were devised to correlate that information with activity outside of the Web.
An energetic trade has formed,
with multiple purveyors of personal information that is traded for various purposes.


## Goals ## {#goals}

The goal of this document is to define a means of performing [=attribution=]
for advertising
that does not enable tracking.


## End-User Benefit ## {#user-benefit}

The measurement of advertising performance creates new cross-site flows of information.
That information flow creates a privacy risk or cost--
of [cross-context recognition=]--
that needs to be justified in terms of benefits to end users.

Any benefits realized by end users through the use of [=attribution=] are indirect.

End users that visit a website
pay for "free" content or services
primarily through their attention
to any advertisements the site shows them.
This "value" accrues to the advertiser,
who in turn pays the site.
The site is expected to use this money to
support the provision of their content or services.

<figure>
<pre class=include-raw>
path:images/value.svg
</pre>
<figcaption>Value exchange for advertising-supported content and services</figcaption>
</figure>

Participation in an [=attribution=] measurement system
would comprise a secondary cost to Web users.

Support for attribution enables more effective advertising,
largely by informing advertisers about what ads perform best,
and in what circumstances.
Those circumstances might include
the time and place that the ad is shown,
the person to whom the ad is presented, and
the details of the ad itself.

Connecting that information to outcomes
allows an advertiser to learn what circumstances most often lead
to the outcomes they most value.
That allows advertisers to spend more on effective advertising
and less on ineffective advertising.
This lowers the overall cost of advertising
relative to the value obtained. [[ONLINE-ADVERTISING]]

Sites that provide advertising inventory,
such as content publishers and service providers,
indirectly benefit from more efficient advertising.
Venues for advertising that are better able to
show ads that result in
the outcomes that advertisers seek
can charge more for ad placements.

Sites that obtain support through the placement of advertisements
are better able to provide quality content or services.
Importantly, that support is derived unevenly from their audience.
This can be more equitable than other forms of financial support.
Those with a lower tendency or ability to spend on advertised goods
obtain the same ad-supported content and services
as those who can afford to pay. [[EU-AD]][[COPPACALYPSE]]

The ability to supply "free" services
supported by advertising
has measurable economic benefit
that derives from the value of those services. [[FREE-GDP]]


## Collective Privacy Effect ## {#collective}

The use of aggregation--
if properly implemented--
ensures that information provided to sites is about groups and not individuals.

The introduction of this mechanism therefore represents collective decision-making,
in line with the idea of [=collective privacy=].

Participation in attribution measurement carries a lower privacy cost
when the group that participates is larger.
This is due to the effect of aggregation on
the ability of sites to
extract information about individuals from aggregates.
This is especially true for central [[#dp|differential privacy]],
which is the mathematical basis for the privacy design used
in this specification.

Larger cohorts of participants also produce more representative--
and therefore more useful--
statistics about the advertising that is being measured.

If attribution is justified,
both these factors motivate the enablement of attribution for all users.

Acting to enable attribution measurement by user agents
will not be positively received by some people.
Different people perceive the costs and benefits
that come from engaging with advertising differently.
The proposed design allows people the option of appearing to participate in attribution
without revealing that choice to sites; see [[#opt-out]].


## Attribution Using Histograms ## {#histograms}

[=Attribution=] attempts to measure correlation
between one or more ad placements ([=impressions=])
and the [=outcomes=] that an advertiser desires.

When considered in the aggregate,
information about individuals is not useful.
Actions and outcomes need to be grouped.

The simplest form of attribution splits impressions into a number of groupings
according to the attributes of the advertisement
and counts the number of conversions.
Groupings might be formed from attributes such as
where the ad is shown,
what was shown (the "creative"),
when the ad was shown,
or to whom.

These groupings
and the tallies of conversions attributed to each
form a histogram.
Each bucket of the histogram counts the conversions
for a group of ads.

<figure>
<pre class=include-raw>
path:images/histogram.svg
</pre>
<figcaption>Sample histogram for conversion counts,
  grouped by the site where the impressions were shown</figcaption>
</figure>

Different groupings might be used for different purposes.
For instance, grouping by creative (the content of an ad)
might be used to learn which creative works best.

Adding a value greater than one at each conversion
enables more than simple counts.
Histograms can also aggregate values,
which might be used to differentiate between different outcomes.
The value that is allocated to impressions
is called a <dfn>conversion value</dfn>.
A higher conversion value might be used for larger purchases
or any outcome that is more highly valued.
A conversion value might also be split between multiple impressions
to split credit,
though this capability is not presently supported in the API.

<!-- TODO
* Compatibility with privacy-preserving aggregation services
* Flexibility to assign buckets
* As histogram size increases, noise becomes a problem
-->


# Overview of Operation # {#overview}

The Attribution API provides aggregate information about the
association between two classes of events: [=impressions=] and [=conversions=].

An [=impression=] is any action that an advertiser takes on any website.
The API does not constrain what can be recorded as an impression.
Typical actions that an advertiser might seek to measure include:

*   Displaying an advertisement.
*   Having a user interact with an advertisement in some way.
*   Not displaying an advertisement (especially for controlled experiments that seek to confirm whether an advertising campaign is effective).

For the API, a [=conversion=] is an [=outcome=] that is being measured.
The API does not constrain what might be considered to be an outcome.
Typical outcomes that advertisers might seek to measure include:

*   Making a purchase.
*   Signing up for an account.
*   Visiting a webpage.

The remainder of this section describes
how the Attribution API operates
in conjunction with an [=aggregation service=]
to produce an aggregate attribution measurement.
That operation is illustrated in the following figure.

<figure>
<pre class=include-raw>
path:images/overview.svg
</pre>
<figcaption>Overview of Attribution Operation</figcaption>
</figure>

When an [=impression=] occurs,
the <a method for=Attribution>saveImpression()</a> method can be used
to request that the browser save information.
This includes an identifier for the impression
and some additional information about the impression.
For instance, advertisers might use additional information
to record whether the impression was an ad view or an ad click.

At [=conversion=] time, a [=conversion report=] is created.
A <dfn>conversion report</dfn> is an encrypted histogram contribution
that includes information from any [=impressions=] that the browser previously stored.

The <a method for=Attribution>measureConversion()</a> method accepts a simple query that is used
to tell the browser how to construct a [=conversion report=].
That includes a simple query that selects from the [=impressions=]
that the browser has stored,
a [=conversion value=] that is allocated to the selected impression(s),
and other information needed to construct the [=conversion report=].

The histogram created by the [=conversion report=] is constructed as follows:

*   If the query found no impressions,
    or the [=privacy budget=] for the site is exhausted,
    a histogram consisting entirely of zeros (0) is constructed.

*   If one or more matching impressions is found, the browser runs the attribution
    logic (default last-n-touch) to select the most recent impression. The provided conversion
    value is added to a histogram at the bucket that was specified at the time of the
    attributed impression. All other buckets are set to zero.

The browser updates the [=privacy budget store=] to reflect the reported conversion.

The resulting histogram is prepared for aggregation according to the requirements
of the chosen [=aggregation service=] and returned to the site.
This minimally involves encryption of the histogram.

<p class=note>A site that invokes this API will always receive a valid conversion report.
As a result, sites learn nothing about what happened on other sites from this interaction.

The site can collect the encrypted histograms it receives from calls to this API
and submit them to the aggregation service.

Upon receiving a set of encrypted histograms from a site, the aggregation service:

1.  confirms that it has not
    previously computed an aggregate
    from the provided inputs
    and that there are enough conversion reports,

2.  adds the histograms, including sufficient [[#dp|noise]],
    to produce a differentially-private aggregate histogram, and

3.  returns the aggregate to the site.



# API Usage # {#api}

A site using the Attribution API will typically register either
[=impressions=] or [=conversions=], but in some cases the same site may
do both.

To register an impression, a site calls
<a method for=Attribution>saveImpression()</a>. No preparation is
required to use this API beyond collecting parameter values, although
it may be useful to examine the supported
<a attribute for=Attribution>aggregationServices</a> in deciding
whether to use the Attribution API.

It is also possible to register an impression by including the
[:Save-Impression:]
header in the HTTP response when serving a resource to the user agent.

To request a conversion report, a site calls
<a method for=Attribution>measureConversion()</a>.
Before calling this API, a site must
select a supported [=aggregation service=].
The page may select any of the supported services found in
<a attribute for=Attribution>aggregationServices</a>.
The name of the selected service must be supplied as
the {{AttributionConversionOptions/aggregationService}} member of the
{{AttributionConversionOptions}} dictionary when calling the
<a method for=Attribution>measureConversion()</a> method.

## Site Identities ## {#sites}

This API relies on the HTML definition of [=site=]
as the primary scope over which it operates.
Three types of sites are recognized:

*   An <dfn>impression site</dfn> is the [=site=]
    that registers an impression.
    This [=impression site=] is derived from the [=top-level origin=]
    of the [=relevant settings object=]
    at the time that {{Attribution/saveImpression()}}
    is invoked to store an [=impression=].

*   A <dfn>conversion site</dfn> is the [=site=]
    where a conversion occurs.
    The [=conversion site=] is derived from the [=top-level origin=]
    of the [=relevant settings object=]
    at the time that {{Attribution/measureConversion()}} is invoked.

*   An <dfn local-lt=intermediary|intermediaries>intermediary site</dfn> is a [=site=]
    that calls the API from any cross-site frame, such as an [=iframe=].
    The [=intermediary site=] is derived from the [=origin=]
    of the [=relevant settings object=]
    at the time that either {{Attribution/saveImpression()}}
    or {{Attribution/measureConversion()}} is invoked,
    unless this origin is [=same site=] with the [=impression site=]
    or [=conversion site=], respectively.

This API uses [=site=] rather than [=origin=]
because it depends on associating all activity
that might have privacy consequences with a single entity.
Features like cookies allow privacy-relevant information
to be exchanged freely by [=same site=] [=origins=],
which could otherwise be used to exceed [=privacy budgets=].


## Navigator Interface ## {#navigator-interface}

All functionality for this API is attached
to the <code>{{Navigator|navigator}}.{{Navigator/attribution|attribution}}</code> attribute.

<xmp class=idl>
partial interface Navigator {
  [SecureContext, SameObject] readonly attribute Attribution attribution;
};
</xmp>

This provides three key functions:

* A list of browser-supported aggregation functions ([[#find-aggregation-service]])
* A means of asking the browser to save impressions ([[#save-impression-api]])
* A method to request conversion measurement ([[#measure-conversion-api]])


## Finding a Supported Aggregation Service ## {#find-aggregation-service}

The <dfn attribute for=Attribution>aggregationServices</dfn> attribute
contains a set of aggregation services supported by the [=user agent=]. The page
must select and specify one of these services when calling the
<a method for=Attribution>measureConversion()</a> method.
It may also be useful to query the supported services
before registering an impression,
but that is not required,
and impressions are not scoped to a single aggregation service.

<div class=example id=ex-find-service>

  A site might have a preference order
  for the aggregation services that it uses.
  The following code iterates over a preference list
  and finds one that the user agent supports.

  <xmp highlight=js>
  const preferredServices = [
    "https://aggregator.example/tee",
    "https://aggregator.example/dap",
    "https://example.com/aggregator",
  ];
  const supportedServices = navigator.attribution?.aggregationServices;
  const serviceUrl = preferredServices.find(url => supportedServices?.has(url));
  </xmp>

  If the user agent supports the URL
  and if it includes one of the preferred services,
  the first preferred service is saved
  in a variable named `serviceUrl`.
  Otherwise, `serviceUrl` will remain `undefined`.

</div>

<xmp class=idl>
enum AttributionAggregationProtocol { "dap-15-histogram", "tee-00" };

dictionary AttributionAggregationService {
  required DOMString protocol;
};

[SecureContext, Exposed=Window]
interface AttributionAggregationServices {
  readonly maplike<USVString, AttributionAggregationService>;
};

[SecureContext, Exposed=Window]
interface Attribution {
  readonly attribute AttributionAggregationServices aggregationServices;
};
</xmp>

The <a attribute for=Attribution>aggregationServices</a> attribute is
a mapping from URLs that identify an [=aggregation service=] to metadata about
that service:

<dl dfn-for=AttributionAggregationService dfn-type=dict-member>
  <dt><dfn>protocol</dfn></dt>
  <dd>
    The {{AttributionAggregationProtocol|protocol}} that the [=aggregation service=] uses.
    Different versions of the same protocol use different values.
    Even if a single service provider supports multiple protocols,
    each needs to use a different URL.
    This ensures that each can be uniquely identified by URL
    without also specifying the choice of protocol.
  </dd>
</dl>

The URL is passed as the {{AttributionConversionOptions/aggregationService}} parameter
to <a method for=Attribution>measureConversion()</a> to select the identified aggregation service.

The <dfn enum>AttributionAggregationProtocol</dfn> describes the submission protocol
used by different [=aggregation services=]. This document defines two protocols:

<dl dfn-for=AttributionAggregationProtocol dfn-type=enum-value>
  <dt><dfn>dap-15-histogram</dfn></dt>
  <dd>A DAP-based protocol [[DAP]] that uses [=MPC=]; see [[#s-mpc]].</dd>
  <dt><dfn>tee-00</dfn></dt>
  <dd>A protocol for submission to a [=TEE=]; see [[#s-tee]].</dd>
</dl>

## Saving Impressions ## {#save-impression-api}

The <a method for=Attribution>saveImpression()</a> method requests
that the [=user agent=] record an [=impression=] in the [=impression store=].

<div class=example id=ex-save-impression>
  A site that shows an advertisement for an advertiser
  can save an impression.

  In this case, the site saves the impression directly,
  identifying the advertiser (`advertiser.example`)
  and including information that is negotiated by the advertiser.
  In the following example,
  this includes the {{AttributionImpressionOptions/matchValue}} value (2)
  that the advertiser might later use to select this advertisement,
  the index of the histogram ({{AttributionImpressionOptions/histogramIndex}} = 3)
  into which to include any attributed value,
  and a retention period ({{AttributionImpressionOptions/lifetimeDays}} = 7)
  that is at least as long as the advertiser requires.

  <xmp highlight=js>
    navigator.attribution.saveImpression({
      histogramIndex: 3,
      matchValue: 2,
      conversionSites: ["advertiser.example"],
      lifetimeDays: 7,
    });
  </xmp>

  Alternatively, an intermediary,
  such as a Supply-Side Platform (SSP) or Demand-Side Platform (DSP),
  might call the same API from an [=child navigable|iframe=].
  Making the same API call from a frame
  results in saving the [=intermediary site=] identity with the impression.

</div>

<xmp class=idl>
dictionary AttributionImpressionOptions {
  required unsigned long histogramIndex;
  unsigned long matchValue = 0;
  sequence<USVString> conversionSites = [];
  sequence<USVString> conversionCallers = [];
  unsigned long lifetimeDays = 30;
  long priority = 0;
};

dictionary AttributionImpressionResult {
};

[SecureContext, Exposed=Window]
partial interface Attribution {
  Promise<AttributionImpressionResult> saveImpression(AttributionImpressionOptions options);
};
</xmp>

The arguments to <a method for=Attribution>saveImpression()</a> are as follows:

<dl dfn-for=AttributionImpressionOptions dfn-type=dict-member>
  <dt><dfn>histogramIndex</dfn></dt>
  <dd>
    If <a method for=Attribution>measureConversion()</a> matches this
    [=impression=] with a subsequent [=conversion=], the [=conversion value=]
    will be added to the histogram bucket identified by this index.
  </dd>
  <dt><dfn>matchValue</dfn></dt>
  <dd>
    An optional piece of metadata associated with the impression. The value
    can be used to identify which impressions may receive attribution
    from a [=conversion=].
  </dd>
  <dt><dfn>conversionSites</dfn></dt>
  <dd>
    The top-level [=conversion sites=] where [=conversions=] for this impression may occur,
    identified by their domain names.
    The <a method for=Attribution>measureConversion()</a> method
    will only attribute to this impression when called by one of the indicated sites.
    If empty, any [=conversion site=] will match.
  <dt><dfn>conversionCallers</dfn></dt>
  <dd>
    The [=intermediary sites=] or [=conversion sites=]
    that are able to [=common matching logic|select=] this impression for [=conversion=],
    identified by their domain names.
    The <a method for=Attribution>measureConversion()</a> method
    will only attribute to this impression when called by one of the indicated sites.
    This option includes both [=conversion sites=] and [=intermediary sites=].
    If empty, any site that invokes the API will match.
  <dt><dfn>lifetimeDays</dfn></dt>
  <dd>
    A positive "time to live" (in days) after which the [=impression=] can no
    longer receive attribution.
    The [=user agent=] should impose an upper limit on the lifetime,
    and silently reduce the value specified here if it exceeds that limit.
  </dd>
  <dt><dfn>priority</dfn></dt>
  <dd>
    An integer used to sort [=impressions=] during attribution.
  </dd>
</dl>

## Requesting Attribution for a Conversion ## {#measure-conversion-api}

The <a method for=Attribution>measureConversion()</a> method
requests that the [=user agent=] perform [=attribution=] for a [=conversion=],
and return a [=conversion report=].

The <a method for=Attribution>measureConversion()</a> method
always returns a conversion report,
regardless of whether matching [=impression|impression(s)=] are found.
If there is no match, or if [[#dp|differential privacy]] disallows
reporting the attribution, the returned conversion report will not
contribute to the histogram, i.e., will be uniformly zero.

<div class=example id=ex-measure-conversion>
  A site that observes a [=conversion=]
  might choose to request the measurement
  of the effect of different [=impression store|stored=] [=impressions=].

  To request the creation of an encrypted measurement,
  the site invokes the {{Attribution/measureConversion()}} method.

  This function takes four different types of input:

  1.  The selected aggregation service,
      which is identified using a URL.
      The <a href=#ex-find-service>example process for selecting an aggregation service</a>
      shows how to select a service that the browser supports.

      <xmp highlight=js>
        const serviceDetails = {
          aggregationService: serviceUrl,
        };
      </xmp>

  1.  Details of the aggregated measurement.
      These values will be consistent for all invocations of the API
      across multiple browsers.
      This includes the size of the histogram
      and the amount of [=privacy budget=] that might have been expended.

      <xmp highlight=js>
        const aggregatedMeasurementDetails = {
          histogramSize: 20,
          epsilon: 1,
        };
      </xmp>

  1.  A set of attributes,
      all <span class=allow-2119>optional</span>,
      that select the [=impressions=] to consider.
      This includes how old impressions can be
      ({{AttributionConversionOptions/lookbackDays}}),
      the [=impression sites=] that might have saved impressions
      ({{AttributionConversionOptions/impressionSites}}),
      the [=intermediary sites=] that might have saved impressions
      ({{AttributionConversionOptions/impressionCallers}}),
      and the choice of {{AttributionConversionOptions/matchValues}}.

      <xmp highlight=js>
        const selectionDetails = {
          lookbackDays: 14,
          impressionSites: ["publisher.example", "other.example"],
          impressionCallers: ["ad-tech.example"],
          matchValues: [2],
        };
      </xmp>

  1.  The choice of [=attribution logic=]
      that the browser will apply,
      plus any parameters that the logic needs.

      <xmp highlight=js>
        const attributionDetails = {
          logic: "last-n-touch",
          logicOptions: {
            credit: [.25, .25, .5]
          }
          value: 3,
          maxValue: 7,
        };
      </xmp>

  Once these values are decided,
  the site invokes the API to obtain an encrypted [=conversion report=].

  <xmp highlight=js>
    const measurement = await navigator.attribution.measureConversion({
      ...serviceDetails,
      ...aggregatedMeasurementDetails,
      ...selectionDetails,
      ...attributionDetails,
    });
    sendReportToServer(measurement.report);
  </xmp>

  This [=conversion report|report=] can be collected,
  along with other reports from this browser and other browsers.
  Collected reports can then all be submitted to an [=aggregation service=]
  to obtain an [[#histograms|aggregate histogram]].

</div>

<xmp class=idl>
dictionary AttributionConversionOptions {
  required USVString aggregationService;
  double epsilon = 1.0;

  required unsigned long histogramSize;

  unsigned long lookbackDays;
  sequence<unsigned long> matchValues = [];
  sequence<USVString> impressionSites = [];
  sequence<USVString> impressionCallers = [];

  AttributionLogic logic = "last-n-touch";
  AttributionLogicOptions logicOptions;
  unsigned long value = 1;
  unsigned long maxValue = 1;
};

enum AttributionLogic {
  "last-n-touch",
};

dictionary AttributionLogicOptions {
  sequence<double> credit;
};

dictionary AttributionConversionResult {
  required Uint8Array report;
};

[SecureContext, Exposed=Window]
partial interface Attribution {
  Promise<AttributionConversionResult> measureConversion(AttributionConversionOptions options);
};
</xmp>

The arguments to <a method for=Attribution>measureConversion()</a> are as follows:

<dl dfn-for=AttributionConversionOptions dfn-type=dict-member>
  <dt><dfn>aggregationService</dfn></dt>
  <dd>
    A selection from the [=aggregation services=] that can be found in <a
    attribute for=Attribution>aggregationServices</a>.
  </dd>
  <dt><dfn>epsilon</dfn></dt>
  <dd>The amount of [=privacy budget=] to expend on this [=conversion report=].</dd>
  <dt><dfn>histogramSize</dfn></dt>
  <dd>The number of histogram buckets to use in the [=conversion report=].</dd>
  <dt><dfn>lookbackDays</dfn></dt>
  <dd>A positive integer number of days. Only impressions occurring within the past `lookbackDays` may match this [=conversion=]. If omitted, it is equivalent to an [=implementation-defined=] maximum.</dd>
  <dt><dfn>matchValues</dfn></dt>
  <dd>A [=set=] of match values that can be used to select this [=impression=].</dd>
  <dt><dfn>impressionSites</dfn></dt>
  <dd>
    A [=set=] of impression sites.
    Only [=impressions=] recorded where the [=impression site=] is in this set
    are eligible to match this [=conversion=].
    If empty, any site will match.
  </dd>
  <dt><dfn>impressionCallers</dfn></dt>
  <dd>
    A [=set=] of sites,
    both [=impression sites=] and [=intermediary sites=],
    that might have called the <a method for=Attribution>saveImpression()</a> API.
    If not empty,
    only [=impressions=] recorded by one of the listed sites
    are eligible to match this [=conversion=].
  </dd>
  <dt><dfn>logic</dfn></dt>
  <dd>
    A selection from <a enum>AttributionLogic</a> indicating the
    [=attribution logic=] to use.
  </dd>
  <dt><dfn>value</dfn></dt>
  <dd>
    The [=conversion value=]. If an attribution is made and [[#dp|privacy]]
    restrictions are satisfied, this value will be encoded into the [=conversion
    report=].
  </dd>
  <dt><dfn>maxValue</dfn></dt>
  <dd>
    The maximum [=conversion value=] across all contributions included in the aggregation.
    Together with epsilon, this is used to calibrate the distribution of random noise that
    will be added to the outcome. It is also used to determine the amount of [=privacy budget=]
    to expend on this [=conversion report=].
  </dd>
</dl>


## Role of Intermediaries ## {#intermediaries}

This API has support for its operation by [=intermediaries=]
on behalf of [=top-level origin|top-level=] [[#sites|sites]].
Advertising is frequently delegated to independent operators
that are responsible for placement, bidding, and measurement.

[=Impressions=] that are saved by an intermediary
record the identity of the [=intermediary site=].
When [[#logic-matching|selecting]] impressions
for [[#measure-conversion-api-operation|conversion measurement]],
the [=intermediary site|intermediary site identity=] can be used to select impressions.


## Histogram Construction ## {#histogram-definition}

Conceptually, each saved [=impression=] has a single histogram definition.
Each [=impression=] has a single [=impression/Histogram Index=] attribute
that determines where the [=validated conversion options/Value|value=]
allocated to that [=impression=] appears in [[#histograms|the resulting histogram]].

Each invocation of {{Attribution/measureConversion()}}
therefore needs to select [=impressions=] that have the same histogram definition.
Though this applies to all uses of the API,
consistent definition of histograms is especially important when [=impressions=]
are [[#save-impression-api|saved]] and [[#measure-conversion-api|measured]]
by multiple [=intermediaries=].

All [=impressions=] that might be [=common matching logic|selected=]
when invoking {{Attribution/measureConversion()}}
need to use the same histogram definition.
The API provides several tools
for ensuring that only the right [=impressions=] are chosen.

For saved [=impressions=]:

*   [=impression/Match Value|Match values=] can be used to separate [=impressions=]
    by histogram definition.

*   Use of an [=impression=] for [=conversion=] can be restricted
    to be visible only to {{Attribution/measureConversion()}}
    on a [=impression/Conversion Sites|set of conversion sites=].

*   Use of an [=impression=] for [=conversion=] can be restricted
    to be visible only to {{Attribution/measureConversion()}}
    invoked by a [=impression/Conversion Callers|set of sites=].

As part of [=common matching logic=] at the point of [=conversion=]:

*   [=validated conversion options/Match Values|a set of match values=],
    limits the set of [=impressions=].

*   A set of [=validated conversion options/Impression Sites=],
    restricts the [=impression sites=] where [=impressions=] were saved.

*   A set of [=validated conversion options/Impression Callers=],
    restricts the set of [=conversion sites=] or [=intermediary sites=]
    that saved [=impressions=].

These options provide sites with flexibility in how attribution selects histograms.
It does not preclude the use of different histograms by a [=conversion site=].
Multiple [=impressions=] can be saved
with different histogram definitions
provided that {{Attribution/measureConversion()}} invocations
never [=common matching logic|select=] [=impressions=] with different histogram definitions.
This ensures that [=conversions=] can be [=attribution|attributed=] to multiple histograms
by invoking {{Attribution/measureConversion()}} multiple times.


## Permissions Policy Integration ## {#permission-policy}

The ability to delegate to an intermediary
is controlled by [[#permission-policy|Permission Policy]].

This specification defines two [=policy-controlled features=]:

*   Invocation of the <a method for=Attribution>saveImpression()</a> API,
    identified by the string "<code><dfn export for="PermissionPolicy"
    enum-value>save-impression</dfn></code>".
*   Invocation of the <a method for=Attribution>measureConversion()</a> API,
    identified by the string "<code><dfn export for="PermissionPolicy"
    enum-value>measure-conversion</dfn></code>".

The [=policy-controlled feature/default allowlist=] for both of these features is
<code><a dfn for="default allowlist">*</a></code>.

<p class=note>Having separate permissions for
<a method for=Attribution>saveImpression()</a> and
<a method for=Attribution>measureConversion()</a>
allows pages that do both to limit subresources
to the expected kind of activity.

<p class=note>Enabling permissions by default
simplifies the task of integrating external services.

<p class=note>Permissions policy provides only all-or-nothing control;
it does not enable delegation of a portion of privacy budget.


# API Internals # {#api-internals}

## Impression Store ## {#s-impression-store}

The <dfn>impression store</dfn> is used by the <a method
for=Attribution>measureConversion()</a> method to find matching
[=impressions=].

<p class=note>
Though this API enables the storage of data by sites,
the [=impression store=] does not use a [=storage key=].


### Contents ### {#impression-store-contents}

The [=impression store=] is a [=set=] of [=impression|impressions=]:

<div dfn-for=impression link-for-hint=Attribution>
<pre class=simpledef>
<dfn>Match Value</dfn>: The {{AttributionImpressionOptions/matchValue}} passed to <a>saveImpression()</a>.
<dfn>Impression Site</dfn>: The [=impression site=] where <a>saveImpression()</a> was called.
<dfn>Intermediary Site</dfn>: The [=intermediary site=] that called <a>saveImpression()</a>,
    or `undefined` if the API was invoked by the [=impression site=].
<dfn>Conversion Sites</dfn>: The [=set=] of [=conversion sites=] that were passed to <a>saveImpression()</a>.
<dfn>Conversion Callers</dfn>: The [=set=] of sites,
    either [=conversion sites=] or [=intermediary sites=],
    that can select this [=impression=] when invoking <a>measureConversion()</a>.
<dfn>Timestamp</dfn>: The time at which <a>saveImpression()</a> was called.
<dfn>Lifetime</dfn>: The [=duration=] an [=/impression=] remains eligible for attribution, either from the call to <a>saveImpression()</a>, or a [=/user agent=]-defined limit.
<dfn>Histogram Index</dfn>: The histogram index passed to <a>saveImpression()</a>.
<dfn>Priority</dfn>: An integer used to sort [=/impressions=] during attribution.
</pre>
</div>


### Maintenance ### {#impression-store-maintenance}

The [=user agent=] should periodically use
the [=impression/timestamp=] and [=impression/lifetime=] values
to identify and delete any [=impressions=] in the [=impression store=]
that have expired.

It is not necessary to remove [=impressions=] immediately upon expiry,
as long as <a method for=Attribution>measureConversion()</a>
excludes expired [=impressions=] from [=attribution=]. However, the
[=user agent=] should not retain expired [=impressions=] indefinitely.


### `Clear-Site-Data` Integration ### {#impression-store-clear}

The [:Clear-Site-Data:] field [[CLEAR-SITE-DATA]]
gives sites the ability to remove state maintained by a [=user agent=].
The \``"impressions"`\` type is added to the list of recognized types,
defined in [[CLEAR-SITE-DATA#header]].

When the [[CLEAR-SITE-DATA#clear-response|clear site data for response]] algorithm is invoked,
if the list of types [=set/contains=] \``"impressions"`\`,
the [=clear impressions for a conversion site=] is invoked,
passing the <var ignore=''>origin</var>.

<div algorithm>
To <dfn>clear impressions for a conversion site</dfn>,
given an [=origin=] |origin|,
run these steps:

1.  If |origin| is not a [=tuple origin=] with a [=scheme=] of `https`,
    return.

1.  Let |site| be the value returned
    by invoking [=registrable domain|obtain a registrable domain=],
    passing the [=host=] part of the [=tuple origin|origin tuple=].

1.  [=set/iterate|For each=] [=impression=] |impression| of
    the [=impression store=]:

    1.  If |impression| has an [=impression/Intermediary Site=] equal to |site|,
        [=set/remove=] |impression| from the [=impression store=] and [=iteration/continue=].

    1.  If |impression| has a [=impression/Conversion Sites=] [=set=]
        that does not [=set/contain=] the value |site|, [=iteration/continue=].

    1.  If the [=set/size=] of |impression|'s [=impression/Conversion Sites=]
        is greater than one,
        [=set/remove|remove=] |site| from |impression|'s [=impression/Conversion Sites=]
        and [=iteration/continue=].

    1.  Otherwise, [=set/remove=] |impression| from the [=impression store=].

<p class=note>This process does not remove impressions
that are saved with an empty [=set=] of [=impression/Conversion Sites=].

</div>

### Site Names ### {#site-name-algorithm}

The [=impression store=] saves information
about three types of [=site=]:
the [=impression/impression site=],
an optional [=impression/intermediary site=],
and a [=set=] of [=impression/conversion sites=].

These [=sites=] MUST all be in [=scheme-and-host=] form,
with a [=scheme=] of "`https`".
This means that a simple string serialization of a [=host=]
is sufficient to identify the site.
The API is therefore able to use a simple [=string=]
to represent [=sites=].

<p class=note>
It is also possible for an implementation to internally represent sites
using just the [=host=] part of the tuple.
</p>

<div algorithm>
To <dfn>parse a site</dfn>,
returning either [=site=] or failure,
given a [=string=] |input|,
run these steps:

1.  Let |host| be the value returned by invoking [=host parser=],
    passing |input|.

1.  If |host| is failure, return failure.

1.  Let |site| be the value returned by [=registrable domain|obtain a registrable domain=],
    passing |host|.

1.  If |site| is null, return failure.

1.  Return a [=scheme-and-host=] tuple of ("`https`", |site|).

<p class=note>
This algorithm successfully produces a site from strings
that contain more [=domain labels=] than the [=registrable domain=].
For example, "`extra.example.com`" is parsed as "`example.com`".
</p>

</div>

## State For Privacy Budget Management ## {#privacy-state}

[=User agents=] maintain three pieces of state
that are used to manage the expenditure of [=privacy budgets=]:

*   The [=privacy budget store=] records the state
    of the per-[=site=] and per-[=epoch=] [=privacy budgets=].
    It is updated by [=deduct privacy budget=].


*   The [=epoch start store=] records when each [=epoch=] starts
    for [=conversion sites=].
    This store is initialized as a side effect
    of invoking <a method for=Attribution>measureConversion()</a>.

*   A singleton [=last browsing history clear=] value
    that tracks when the browsing activity for a [=site=] was last cleared.

<p class=note>
Like the [=impression store=],
the [=privacy budget store=] does not use a [=storage key=].
These stores have some additional constraints
on how information is cleared;
see [[#clear-budget-store]] for details.

<p class=issue>
The [=safety limits=] need to be described in more detail.
Some references to clearing
the [=impression store=] may need to be
updated to refer to the [=privacy budget store=] as well.


### Privacy Budget Store ### {#s-privacy-budget-store}

The <dfn>privacy budget store</dfn> is a [=map=] whose keys are
[=privacy budget keys=] and whose values are [=32-bit unsigned integers=].
These [=32-bit unsigned integer|integers=] store a value
in units [=microepsilons=].
A <dfn>microepsilon</dfn> is one-millionth of the unitary epsilon value
used in differential privacy [[DP]].

<p class=note>The choice of a 32-bit integer restricts the setting of epsilon to be less than 4295.
This <span class=allow-2119>should</span> be more than sufficient for implementations.

A <dfn>privacy budget key</dfn> is a [=tuple=] consisting of the following items:

<dl dfn-for="privacy budget key">
: <dfn ignore>epoch index</dfn>
:: An [=epoch index=]
: <dfn ignore>site</dfn>
:: A [=site=]

</dl>

<div algorithm>
To <dfn>deduct privacy budget</dfn>
given a [=privacy budget key=] |key|,
[[WEBIDL#idl-double|double]] |epsilon|,
integer |sensitivity|,
and integer |globalSensitivity|:

1.  If the [=privacy budget store=] does not [=map/contain=] |key|, [=map/set=]
    its value of |key| to be a [=user agent=]-defined value,
    plus 1000.

    <p class=note>The addition of 1000 to this value
    ensures that the rounding errors added by this algorithm do not cause
    the budget to be exceeded unnecessarily after multiple invocations.
    The privacy loss from the additional one-thousandth of an epsilon is trivial.

1.  Let |currentValue| be the result of [=map/get|getting the value=] of |key|
    in the [=privacy budget store=].

1.  Let |deductionFp| be |epsilon| * |sensitivity| / |globalSensitivity|.

1.  If |deductionFp| is negative or greater than 4294,
    [=map/set|set=] the value of |key| in the [=privacy budget store=] to 0
    and return false.

1.  Let |deduction| be |deductionFp| * 1000000, rounded towards positive Infinity.

1.  If |deduction| is greater than |currentValue|,
    [=map/set|set=] the value of |key| in the [=privacy budget store=] to 0
    and return false.

1.  [=map/set|Set=] the value of |key| in the [=privacy budget store=]
    to |currentValue| − |deduction|
    and return true.

</div>

### Epoch Start Store ### {#s-epoch-start}

An [=epoch=] starts at a randomly-selected time
for each [=conversion site=].
This ensures that any bias in aggregates
that arises from a [=privacy budget=] reaching zero
is averaged across all the contributions from all [=users=].

The <dfn>epoch start store</dfn> is a [=map=] keyed by [=site=]
and contains values that are [=moments=]
from the [=wall clock=].

A <dfn local-lt=epoch>privacy budget epoch</dfn> (or [=epoch=])
identifies a period of time.
The length of an [=epoch=] is fixed at one week or 7 [=days=],
where a <dfn>day</dfn> is defined as 86400 seconds.

The exact time span for an [=epoch=] is different
for each combination of [=user agent=] and [=site=].
The start time for a given pair of [=user agent=] and [=site=]
is chosen randomly by the [=user agent=] when an epoch is first needed--
as a side effect of invoking the [=get the current epoch=] algorithm.
The [=epochs=] for a given [=site=] will change
if the [=user agent=] clears browsing history;
see [[#clear-browsing-history]].

An <dfn local-lt="epoch indices">epoch index</dfn> is an integer
that refers to a given [=epoch=].
An [=epoch index=] is used to access
the [=impression store|impression=]
and [=epoch start store|epoch start=] stores.

<div class=note>
In the same way that a [=moment=] is an abstract concept
that can only be expressed as a [=duration=]
relative to another [=moment=],
[=epochs=] are abstract.

[=Epoch indices=] are stored as integers
relative to a set reference point.
The [=epoch indices=] in this specification
use the values from the [=epoch start store=]
as a reference point.
A [=user agent=] could choose to use a different [=moment=]
to indicate a "zero" or reference [=epoch=].
</div>

The algorithms in this specification all use concrete [=epoch indices=],
rather than the more abstract [=epoch=].
[=moment|Points in time=] are translated to an [=epoch index=]
for the corresponding [=epoch=]
using the [=get the current epoch=] algorithm.

<div algorithm>
To <dfn>get the current epoch</dfn>
given a [=site=] |site|,
and [=moment=] |t|,
returning an [=epoch index=]:

1.  Let |period| be the [=duration=] of one [=epoch=].

1.  If the [=epoch start store=] does not [=map/contain=] |site|, [=map/set=]
    its value to |t|, minus a [=duration=]
    that is randomly selected
    from between 0 (inclusive) and |period| (exclusive).

1.  Let |start| be the result of [=map/get|getting the value=] of |site|
    from the [=epoch start store=].

1.  Let |elapsed| be (|t| − |start|) / |period|.

1.  Return |elapsed| as an integer, rounded towards negative Infinity.

</div>

### Last Browsing History Clear Time ### {#last-clear}

The <dfn>last browsing history clear</dfn> is a [=moment=]
using the [=wall clock=]
that tracks when browsing history was last cleared.
The [=last browsing history clear=] value is updated
to the [=current coarsened wall time=]
when any [=site=]-level state is cleared
at the request of a [=user=].
The value is initially unset.

As an optional optimization,
updating the [=last browsing history clear=] can be skipped if
all of the following are true:

*   All interactions that are cleared are with [=sites=]
    that have other uncleared interactions.
*   All cleared interactions occurring during [=epochs=]
    where other interactions with the same [=site=] were retained.
*   All affected [=sites=] have a value in the [=epoch start store=].

If all three conditions are true,
the [=last browsing history clear=] does not need to be updated.
Instead, the [=privacy budget store=] must be updated
by [=map/set|setting=] a value of 0
for all [=privacy budget key=] combinations that can be formed
from every affected [=site=] and [=epoch=]
(using the [=get the current epoch|corresponding=] [=epoch index=]).

<p class=note>
This optimization relies on the [=user agent=]
having retained information
about interactions with affected [=sites=]
in the affected [=epochs=].
This only works because any of the retained interactions
could have resulted in exhausting the budget.
Resetting the budget is necessary to ensure
that no information about the gap in browsing history
is exposed.

<div algorithm>
To <dfn>get the starting epoch for attribution</dfn>
given [=site=] |site|,
returning an [=epoch index=]:

1.  Let |startEpoch| be a [=user agent=]-defined value
    for the earliest [=epoch index=]
    that is supported for attribution.

    <p class=note>
    This value is not a constant [=epoch index=].
    A value is chosen for each site
    based on [=user agent=] preferences or configuration.

1.  If the [=last browsing history clear=] is set,
    perform the following steps:

    1.  Let |clearEpoch| be the result of [=get the current epoch=]
        with |site| and the value of [=last browsing history clear=].

        <p class=note>
        This use of [=get the current epoch=]
        can return a negative value.
        This is because the value in [=epoch start store=]
        is likely to be set to a time after history was last cleared.

    1.  Set |clearEpoch| to |clearEpoch| + 2.

        <p class=note>
        Adding <em>two</em> is necessary so that the [=epoch=]
        does not overlap with an [=epoch=]
        before browsing history--
        and the [=epoch start store=]--
        was cleared.

    1.  If |clearEpoch| is greater than |startEpoch|,
        return |clearEpoch|.

1.  Return |startEpoch|.

</div>

## Save Impression Algorithm ## {#save-impression-api-operation}

<div algorithm>
The <dfn method for=Attribution>saveImpression(|options|)</dfn> method steps are:

1.  Let |realm| be [=this=]'s [=relevant realm=].
1.  If [=this=]'s [=relevant global object=]'s [=associated Document=] is not
    [=allowed to use=] the [=policy-controlled feature=] named
    "{{PermissionPolicy/save-impression}}", return [=a promise rejected with=]
    a {{"NotAllowedError"}} {{DOMException}} in |realm|.
1.  Let |settings| be [=this=]'s [=relevant settings object=].
1.  Collect the implicit API inputs from |settings|:
    1.  Let |timestamp| be |settings|' [=environment settings object/current wall time=].
    1.  The [=impression site=] |site| is set to the result of
        [=obtain a site|obtaining a site=] from the [=top-level origin=].
    1.  The [=intermediary site=] |intermediarySite| is set to
        1.   a value of `undefined` if the [=origin=] is [=same site=]
             with the [=top-level origin=],
        1.   otherwise, the result of
             [=obtain a site|obtaining a site=]
             from |settings|' [=environment settings object/origin=].
1.  Validate the page-supplied API inputs:
    1.  If |options|.{{AttributionImpressionOptions/histogramIndex}} is
        greater than or equal to the [=implementation-defined=] [=maximum histogram size=],
        return [=a promise rejected with=] a {{RangeError}} in |realm|.
    1.  If |options|.{{AttributionImpressionOptions/lifetimeDays}} is 0,
        return [=a promise rejected with=] a {{RangeError}} in |realm|.
    1.  Clamp |options|.{{AttributionImpressionOptions/lifetimeDays}} to
        the [=user agent=]'s upper limit.
    1.  If the [=list/size=] of
        |options|.{{AttributionImpressionOptions/conversionSites}} is
        greater than an [=implementation-defined=] maximum value, return
        [=a promise rejected with=] a {{RangeError}} in |realm|.
    1.  Let |conversionSites| be the [=set=] that is the result
        of invoking [=parse a site=]
        for each value in |options|.{{AttributionImpressionOptions/conversionSites}}.
    1.  If any result in |conversionSites| is failure, return
        [=a promise rejected with=] a {{"SyntaxError"}} {{DOMException}} in |realm|.
    1.  If the [=list/size=] of
        |options|.{{AttributionImpressionOptions/conversionCallers}} is
        greater than an [=implementation-defined=] maximum value, return
        [=a promise rejected with=] a {{RangeError}} in |realm|.
    1.  Let |conversionCallers| be the [=set=] that is the result
        of invoking [=parse a site=]
        for each value in |options|.{{AttributionImpressionOptions/conversionCallers}}.
    1.  If any result in |conversionCallers| is failure, return
        [=a promise rejected with=] a {{"SyntaxError"}} {{DOMException}} in |realm|.
1.  Run the following steps [=in parallel=]:
     1.  Construct |impression| as a [=impression|saved impression=] comprising:
         :   [=impression/Match Value=]
         ::  |options|.{{AttributionImpressionOptions/matchValue}}
         :   [=impression/Impression Site=]
         ::  |site|
         :   [=impression/Intermediary Site=]
         ::  |intermediarySite|
         :   [=impression/Conversion Sites=]
         ::  |conversionSites|
         :   [=impression/Conversion Callers=]
         ::  |conversionCallers|
         :   [=impression/Timestamp=]
         ::  |timestamp|
         :   [=impression/Lifetime=]
         ::  |options|.{{AttributionImpressionOptions/lifetimeDays}},
             multiplied by a [=duration=] of one day
         :   [=impression/Histogram Index=]
         ::  |options|.{{AttributionImpressionOptions/histogramIndex}}
         :   [=impression/Priority=]
         ::  |options|.{{AttributionImpressionOptions/priority}}
     1.  If the Attribution API is [[#opt-out|enabled]],
         save |impression| to the [=impression store=].
1.  Let |result| be a new {{AttributionImpressionResult}}.
1.  Return [=a promise resolved with=] |result| in |realm|.

<p class=advisement><a method for=Attribution>saveImpression()</a>
does not return a status indicating whether the impression was recorded.
This minimizes the ability to detect when the Attribution
API is [[#opt-out|disabled]]. Similarly, resolution of the returned promise is
not predicated on saving |impression| to the [=impression store=] in order to
avoid timing [=side channels=] related to the number of existing impressions and
whether the API is enabled.

</div>

## Measure Conversion Algorithm ## {#measure-conversion-api-operation}

The <a method for=Attribution>measureConversion()</a> method completes
asynchronously, queuing work on the <dfn>Attribution [=task source=]</dfn>.

<div algorithm>
The <dfn method for=Attribution>measureConversion(|options|)</dfn> method steps are:

1.  Let |realm| be [=this=]'s [=relevant realm=].
1.  If [=this=]'s [=relevant global object=]'s [=associated Document=] is not
    [=allowed to use=] the [=policy-controlled feature=] named
    "{{PermissionPolicy/measure-conversion}}", return [=a promise rejected with=]
    a {{"NotAllowedError"}} {{DOMException}} in |realm|.
1.  Let |settings| be [=this=]'s [=relevant settings object=].
1.  Collect the implicit API inputs from |settings|:
    1.  Let |now| be |settings|' [=environment settings object/current wall time=].
    1.  Let |topLevelSite| (the [=conversion site=]) be the result of
        [=obtain a site|obtaining a site=] from the [=top-level origin=].
    1.  Let |intermediarySite| be:
        1.   a value of `undefined` if the [=origin=] is [=same site=]
             with the [=top-level origin=],
        1.   otherwise, the result of
             [=obtain a site|obtaining a site=]
             from |settings|' [=environment settings object/origin=].
1.  Let |validatedOptions| be the result of
    [=validate AttributionConversionOptions|validating=] |options|,
    returning [=a promise rejected with=] any thrown reason.
1.  Let |promise| be [=a new promise=] in |realm|.
1.  Run the following steps [=in parallel=]:
     1.  Let |report| be the result of invoking [=create an all-zero histogram=] with
         |validatedOptions|' [=validated conversion options/histogram size=].
     1.  If the Attribution API is [[#opt-out|enabled]], set |report| to the
         result of [=do attribution and fill a histogram=] with |validatedOptions|,
         |topLevelSite|, |intermediarySite|, and |now|.
     1.  Let |aggregationService| be |validatedOptions|'s [=validated conversion options/aggregation service=].
     1.  Switch on the value of |aggregationService|.{{AttributionAggregationService/protocol}}:
         <dl class="switch">
            :   <a enum-value for=AttributionAggregationProtocol>`dap-15-histogram`</a>
            ::  Perform the following steps:
                1.  Let |encryptedReport| be the result of invoking <a>construct a DAP report</a>,
                    given |validatedOptions|, |topLevelSite|, |now|, and |report|.

            :   <a enum-value for=AttributionAggregationProtocol>`tee-00`</a>
            ::  Perform the following steps:
                1.  TODO: see [#130](https://github.com/w3c/ppa/issues/130)
         </dl>
     1.  Let |result| be a {{AttributionConversionResult}} with the following items:
          : {{AttributionConversionResult/report}}
          :: |encryptedReport|
     1.  [=Queue a task=] on the [=Attribution task source=] to
         [=resolve=] |promise| with |result|.
1. Return |promise|.

</div>

<dfn>Validated conversion options</dfn> is a [=struct=] with the following fields:

<div dfn-for="validated conversion options">
<pre class=simpledef>
<dfn>Aggregation Service</dfn>: An instance of {{AttributionAggregationService}}.
<dfn>Epsilon</dfn>: A finite positive number.
<dfn>Histogram Size</dfn>: A [=32-bit unsigned integer=].
<dfn>Lookback</dfn>: A positive [=duration=].
<dfn>Match Values</dfn>: A [=set=] of [=32-bit unsigned integers=].
<dfn>Impression Sites</dfn>: A [=set=] of [=sites=].
<dfn>Impression Callers</dfn>: A [=set=] of [=sites=].
<dfn>Logic</dfn>: An {{AttributionLogic}}.
<dfn>Logic Options</dfn>: An {{AttributionLogicOptions}}.
<dfn>Value</dfn>: A [=32-bit unsigned integer=].
<dfn>Max Value</dfn>: A [=32-bit unsigned integer=].
</pre>
</div>

<div algorithm="validate AttributionConversionOptions">
To <dfn>validate {{AttributionConversionOptions}}</dfn> |options|:

1.  If <a attribute for=Attribution>aggregationServices</a> does not [=map/exist|contain=]
    an [=map/entry=] with a [=map/key=] of |options|.{{AttributionConversionOptions/aggregationService}},
    throw a {{ReferenceError}}.
1.  Let |aggregationService| be the result of [=map/get|getting the value=]
    from {{AttributionAggregationServices}},
    given |options|.{{AttributionConversionOptions/aggregationService}}.
1.  If |options|.{{AttributionConversionOptions/epsilon}}
    is less than or equal to 0 or is greater than 4294,
    throw a {{RangeError}}.
1.  If |options|.{{AttributionConversionOptions/histogramSize}}
    is 0 or greater than the [=implementation-defined=] <dfn>maximum histogram size</dfn>,
    or is greater than the <dfn ignore>maximum aggregation-service histogram size</dfn>,
    if any, for |options|.{{AttributionConversionOptions/aggregationService}},
    throw a {{RangeError}}.
1.  Let |credit| be «1».
1.  Switch on the value of |options|.{{AttributionConversionOptions/logic}}:
    <dl class="switch">
        :   <a enum-value for=AttributionLogic>"last-n-touch"</a>
        ::  Perform the following steps:
            1.  If |options|.{{AttributionConversionOptions/value}} is 0,
                throw a {{RangeError}}.
            1.  If |options|.{{AttributionConversionOptions/value}}
                is greater than |options|.{{AttributionConversionOptions/maxValue}},
                throw a {{RangeError}}.
            1.  If |options|.{{AttributionConversionOptions/logicOptions}}.{{AttributionLogicOptions/credit}} [=map/exists=]:
                1.  Set |credit| to |options|.{{AttributionConversionOptions/logicOptions}}.{{AttributionLogicOptions/credit}}.
                1.  If |credit| is not a [=list=] or [=list/is empty=], throw a {{RangeError}}.
                1.  If any of the [=list/items=] of |credit| are less than or equal to 0, throw a {{RangeError}}.
                1.  If the [=list/size=] of |credit| exceeds an implementation-defined maximum, throw a {{RangeError}}.
    </dl>
1.  Let |validatedLogicOptions| be a {{AttributionLogicOptions}} with the following fields:
    : {{AttributionLogicOptions/credit}}
    :: |credit|
1.  Let |lookback| be |options|.{{AttributionConversionOptions/lookbackDays}} [=days=]
    if it [=map/exists=], the [=implementation-defined=] maximum otherwise.
1.  If |lookback| is 0 [=days=], throw a {{RangeError}}.
1.  If the [=list/size=] of
    |options|.{{AttributionConversionOptions/matchValues}} is
    greater than an [=implementation-defined=] maximum value, throw a {{RangeError}}.
1.  Let |matchValues| be the result of running [=set/create|creating a set=] with
    |options|.{{AttributionConversionOptions/matchValues}}.
1.  If the [=list/size=] of
    |options|.{{AttributionConversionOptions/impressionSites}} is
    greater than an [=implementation-defined=] maximum value, throw a {{RangeError}}.
1.  Let |impressionSites| be the [=set=] that is the result
    of invoking [=parse a site=]
    for each value in |options|.{{AttributionConversionOptions/impressionSites}}.
1.  If any result in |impressionSites| is failure, throw a {{"SyntaxError"}} {{DOMException}}.
1.  If the [=list/size=] of
    |options|.{{AttributionConversionOptions/impressionCallers}} is
    greater than an [=implementation-defined=] maximum value, throw a {{RangeError}}.
1.  Let |impressionCallers| be the [=set=] that is the result
    of invoking [=parse a site=]
    for each value in |options|.{{AttributionConversionOptions/impressionCallers}}.
1.  If any result in |impressionCallers| is failure, throw a {{"SyntaxError"}} {{DOMException}}.
1.  Return a [=validated conversion options=] with the following fields:
    : [=validated conversion options/Aggregation Service=]
    :: |aggregationService|
    : [=validated conversion options/Epsilon=]
    :: |options|.{{AttributionConversionOptions/epsilon}}
    : [=validated conversion options/Histogram Size=]
    :: |options|.{{AttributionConversionOptions/histogramSize}}
    : [=validated conversion options/Lookback=]
    :: |lookback|
    : [=validated conversion options/Match Values=]
    :: |matchValues|
    : [=validated conversion options/Impression Sites=]
    :: |impressionSites|
    : [=validated conversion options/Impression Callers=]
    :: |impressionCallers|
    : [=validated conversion options/Logic=]
    :: |options|.{{AttributionConversionOptions/logic}}
    : [=validated conversion options/Logic Options=]
    :: |validatedLogicOptions|
    : [=validated conversion options/Value=]
    :: |options|.{{AttributionConversionOptions/value}}
    : [=validated conversion options/Max Value=]
    :: |options|.{{AttributionConversionOptions/maxValue}}

</div>


### Attribution Logic ### {#s-logic}

A site that measures conversions can specify <dfn>attribution logic</dfn>,
which determines how the [=conversion value=] is allocated to histogram buckets.
The <a method for=Attribution>measureConversion()</a> function
accepts a <a dict-member for=AttributionConversionOptions>logic</a> parameter
that specifies the [=attribution logic=].

Each attribution logic specifies a process for allocating values to histogram buckets,
after the [=common matching logic=] is applied and privacy budgeting occurs.

<div algorithm>
To <dfn>do attribution and fill a histogram</dfn>, given
  [=validated conversion options=] |options|,
  [=site=] |topLevelSite|,
  [=site=] |intermediarySite|,
  and [=moment=] |now|:

1.  Let |matchedImpressions| be an [=set/is empty|empty=] [=set=].

1.  Let |currentEpoch| be the result of [=get the current epoch=]
    with |topLevelSite| and |now|.

1.  Let |startEpoch| be the result of [=get the starting epoch for attribution=]
    with |topLevelSite|.

1.  For each |epoch| from |startEpoch| to |currentEpoch|, inclusive:

    1.  Let |impressions| be the result of invoking [=common matching logic=]
        with |options|, |topLevelSite|, |intermediarySite|, |epoch|, and |now|.

    1.  If |impressions| [=set/is empty|is not empty=]:

        1.  Let |key| be a [=privacy budget key=] whose items are |epoch| and |topLevelSite|.

        1.  Let |budgetOk| be the result of [=deduct privacy budget=]
            with |key|, |options|' [=validated conversion options/epsilon=],
            |options|' [=validated conversion options/value=],
            and |options|'s [=validated conversion options/max value=].

        1.  If |budgetOk| is true, [=set/extend=] |matchedImpressions| with |impressions|.

1.  If |matchedImpressions| [=set/is empty=], return the result of invoking
    [=create an all-zero histogram=] with
    |options|' [=validated conversion options/histogram size=].

1.  Switch on |options|' [=validated conversion options/logic=]:
      <dl class="switch">
      : <a enum-value for=AttributionLogic>"last-n-touch"</a>
      :: Return the result of [=fill a histogram with last-n-touch attribution=] with |matchedImpressions|,
        |options|' [=validated conversion options/histogram size=],
        |options|' [=validated conversion options/value=], and
        |options|' [=validated conversion options/logic options=].{{AttributionLogicOptions/credit}}.

      </dl>

</div>

<div algorithm>
To <dfn>create an all-zero histogram</dfn>, given an integer |size|:

1.  Return a [=list=] of [=list/size=] |size|, whose [=list/items=] are all 0.

</div>

### Common Impression Matching Logic ### {#logic-matching}

<div algorithm>
To perform <dfn>common matching logic</dfn>, given
[=validated conversion options=] |options|,
[=site=] |topLevelSite|,
[=site=] |intermediarySite|,
[=epoch index=] |epoch|, and [=moment=] |now|:

1.  Let |matching| be an [=set/is empty|empty=] [=set=].

1.  Let |earliestEpoch| be the result of calling [=get the current epoch=],
    passing |topLevelSite| and (|now| − |options|' [=validated conversion options/lookback=]).

1.  If |earliestEpoch| is greater than |epoch|, return |matching|.

1.  [=set/iterate|For each=] |impression| in the [=impression store=]:

    1.  Let |impressionEpoch| be the result of calling [=get the current epoch=],
        passing |topLevelSite| and |impression|'s [=impression/timestamp=].

    1.  If |impressionEpoch| is not equal to |epoch|, [=iteration/continue=].

    1.  If |now| is after |impression|'s [=impression/timestamp=]
        plus |impression|'s [=impression/lifetime=],
        [=iteration/continue=].

    1.  If |now| is after |impression|'s [=impression/timestamp=] plus |options|' [=validated conversion options/lookback=],
        [=iteration/continue=].

    1.  If |impression|'s [=impression/conversion sites=] [=set/is empty|is not empty=]
        and [=set/contains|does not contain=] |topLevelSite|,
        [=iteration/continue=].

    1.  If |intermediarySite| is not `undefined`, let |caller| be |intermediarySite|.
        Otherwise, let |caller| be |topLevelSite|.

    1.  If |impression|'s [=impression/conversion callers=] [=set/is empty|is not empty=]
        and [=set/contains|does not contain=] |caller|,
        [=iteration/continue=].

    1.  If |options|' [=validated conversion options/match values=] [=set/is empty|is not empty=]
        and [=set/contains|does not contain=] |impression|'s [=impression/match value=],
        [=iteration/continue=].

    1.  If |options|' [=validated conversion options/impression sites=]
        [=list/is empty|is not empty=] and
        [=list/contains|does not contain=] |impression|'s [=impression/impression site=],
        [=iteration/continue=].

    1.  If |options|' [=validated conversion options/impression callers=] [=set/is empty|is not empty=]
        and [=set/contains|does not contain=] |impression|'s [=impression/intermediary site=]
        or |impression|'s [=impression/impression site=],
        [=iteration/continue=].

    1.  [=set/Append=] |impression| to |matching|.

1.  Return |matching|.

</div>

#### Last-N-Touch Attribution #### {#last-n-touch-attribution}

<div algorithm>
To <dfn>fairly allocate credit</dfn>, given a [=list=] of doubles |credit| and an integer |value|:
1.  [=Assert=]: |credit| is not [=list/is empty|empty=].
1.  Let |sumCredit| be the sum of |credit|'s [=list/items=].
1.  Let |roundedCredit| be a new [=list=].
1.  [=list/iterate|For each=] |item| of |credit|:
    1.  Let |normalizedCredit| be |value| * |item| / |sumCredit|.
    1.  [=list/append|Append=] |normalizedCredit| to |roundedCredit|.
1.  Let |idx1| be 0.
1.  [=list/iterate|For each=] |n| of [=list/get the indices=] of |roundedCredit|, removing the first [=list/item=]:
    1.  Let |idx2| be |n|.
    1.  Let |frac1| be |roundedCredit|[|idx1|] − floor(|roundedCredit|[|idx1|]).
    1.  Let |frac2| be |roundedCredit|[|idx2|] − floor(|roundedCredit|[|idx2|]).
    1.  If |frac1| and |frac2| are both equal to zero, [=iteration/continue=].
    1.  If |frac1| + |frac2| is greater than 1, let |incr1| be 1 − |frac1| and |incr2| be 1 − |frac2|.
    1.  Otherwise, let |incr1| be −|frac1| and |incr2| be −|frac2|.
        <p class=note>|incr1| denotes the amount to increment |roundedCredit|[|idx1|] so that it is integral, and similar for |incr2| and |idx2|.
        Note that these values can be negative.

    1.  Let |p1| be |incr2| / (|incr1| + |incr2|).
        <p class=note>The value |p1| denotes the probability that the [=list/item=] in |idx1| is rounded to an integer.
        Divide by zero occurs when |incr1| + |incr2| is 0, which is only possible if both |frac1| and |frac2|
        are integers (either both 0 or 1 exactly). In this case |idx2| does not need to be rounded, so we just skip it.

    1.  Let |r| be a random double between 0 and 1 (inclusive).
    1.  If |r| is less than |p1|, let |incr| be |incr1| and swap the values of |idx1| and |idx2|.
    1.  Otherwise, let |incr| be |incr2|.
    1.  Increment |roundedCredit|[|idx2|] by |incr|.
    1.  Decrement |roundedCredit|[|idx1|] by |incr|.
1.  Let |integerCredit| be the result of converting [=list/iterate|every=] [=list/item=] from |roundedCredit| into an integer by rounding to the nearest integer,
    and rounding halfway cases away from zero.
1.  Return |integerCredit|.
    <p class=note>This final rounding step is only here in cases where tiny floating-point addition and subtraction errors do not completely remove
    the fractional part for |roundedCredit|[|idx1|]. The rounding mode at half will never actually occur, and is chosen to match C++ <code>std::round</code>
    behavior for ease of implementation.

    <p class=note>The algorithm aims to 1) allocate exactly |value| total value across assignments,
    2) maintain the property that the expected value of |integerCredit| is exactly equal to the normalized credit
    (i.e. |credit| * |value| / |sumCredit| where * denotes element-wise multiplication)
    3) never incur an error greater than 1 to any assignment.
<<<<<<< HEAD
=======
    <p class=issue>
    While the algorithm is "unbiased" in the sense that the probability of being decremented is equal
    across entries, ideally the final array of value is unbiased in the sense that its expectation
    should be equal to |rawNormalizedCredit|. This is not achieved by the current algorithm.
>>>>>>> 260bfe41

</div>

<div algorithm>
To <dfn>fill a histogram with last-n-touch attribution</dfn>, given a [=set=] of
  [=impressions=] |matchedImpressions|, an integer |histogramSize|, an integer |value|, and
  a [=list=] of doubles |credit|:

1.  [=Assert=]: |matchedImpressions| is [=set/is empty|not empty=].
1.  Let |sortedImpressions| be |matchedImpressions|, [=list/sorted in ascending order=]
    by [=impression/priority=], then by [=impression/timestamp=].
1.  Let |N| be the minimum of the [=list/size=] of |credit|, and the [=list/size=] of |sortedImpressions|.
1.  Let |lastNImpressions| be the last |N| entries of |sortedImpressions|.
1.  [=list/remove|Remove=] all but the last |N| entries of |credit|.
1.  Let |normalizedCredit| be the result of [=fairly allocate credit|fairly allocating credit=] with |credit| and |value|.
1.  Let |histogram| be the result of invoking [=create an all-zero histogram=]
    with |histogramSize|.

1. [=list/iterate|For each=] |i| of [=list/get the indices|the indices=] of |lastNImpressions|:
    1.  Let |impression| be |lastNImpressions|[|i|].
    1.  Let |value| be |normalizedCredit|[|i|].
    1.  Let |index| be |impression|'s [=impression/histogram index=].
    1.  If |index| is less than |histogram|'s [=list/size=], increment |histogram|[|index|] by |value|.

1.  Return |histogram|.

</div>

## User Control and Visibility ## {#user-control}

<p class=issue>
Consider merging this section with [[#privacy-opt-out]].

### Optional Participation ### {#opt-out}


* Users should be able to opt out. Opt out should be undetectable.

This mechanism may be a dedicated control
for the Attribution API,
or it may be a consolidated privacy control
that applies to multiple features,
including Attribution.
Further, user agent developers should consider interaction
of other privacy modes with the Attribution API.
For example, attribution might be disabled in a private browsing mode,
or it might be disabled
if the user has opted out of collection of diagnostic data.

### Visibility ### {#visibility}

* User ability to view the impression store and past report submissions.


# HTTP API # {#http-api}

\`<dfn http-header><code>Save-Impression</code></dfn>\` is a
[=structured header/dictionary|Dictionary Structured Header=]
set on a response requesting that the user agent invoke the
<a method for=Attribution>saveImpression()</a> API.

<pre class=example id=ex-save-impression-header>
Save-Impression: conversion-sites=("advertiser.example"), conversion-callers=("intermediary.example"), histogram-index=2, match-value=12, lifetime-days=7
</pre>

The following keys are defined, corresponding to the members of
the {{AttributionImpressionOptions}} dictionary passed to
<a method for=Attribution>saveImpression()</a>.

<dl dfn-for=save-impression>
  <dt><dfn noexport><code>conversion-sites</code></dfn></dt>
  <dd>
    Value of <a dict-member for=AttributionImpressionOptions>conversionSites</a>,
    an [=structured header/inner list=] containing [=structured header/string|strings=].
    Each string value includes a domain name using A-labels only;
    [[RFC5890|Internationalized Domain Names]] therefore need to use [[RFC3492|punycode]].
    This key is optional. If not supplied, an empty set is saved for [=impression/Conversion Sites=].
  </dd>
  <dt><dfn noexport><code>conversion-callers</code></dfn></dt>
  <dd>
    Value of <a dict-member for=AttributionImpressionOptions>conversionCallers</a>,
    an [=structured header/inner list=] containing [=structured header/string|strings=].
    Each string value includes a domain name using A-labels only;
    [[RFC5890|Internationalized Domain Names]] therefore need to use [[RFC3492|punycode]].
    This key is optional. If not supplied, an empty set is saved for [=impression/Conversion Callers=].
  </dd>
  <dt><dfn noexport><code>histogram-index</code></dfn></dt>
  <dd>
    Value of <a dict-member for=AttributionImpressionOptions>histogramIndex</a>,
    a non-negative [=structured header/integer=]. This key is required.
  </dd>
  <dt><dfn noexport><code>priority</code></dfn></dt>
  <dd>
    Value of <a dict-member for=AttributionImpressionOptions>priority</a>,
    an [=structured header/integer=]. This key is optional.
  </dd>
  <dt><dfn noexport><code>match-value</code></dfn></dt>
  <dd>
    Value of <a dict-member for=AttributionImpressionOptions>matchValue</a>,
    a non-negative [=structured header/integer=]. This key is optional.
    If not supplied, a value of 0 is saved for [=impression/Match Value=].
  </dd>
  <dt><dfn noexport><code>lifetime-days</code></dfn></dt>
  <dd>
    Value of <a dict-member for=AttributionImpressionOptions>lifetimeDays</a>,
    a positive [=structured header/integer=]. This key is optional.
    If not supplied, 30 days is saved for [=impression/Lifetime=].
  </dd>
</dl>

<div algorithm>
To <dfn noexport>parse a `Save-Impression` header</dfn> given a [=header value=]
|input|, run these steps:

1.  Let |dict| be the result of [=structured header/parsing structured fields=]
    with <var ignore>input_bytes</var> set to |input| and
    <var ignore>field_type</var> set to "`dictionary`".
1.  If parsing failed, return an error.
1.  If |dict|["<code>[=save-impression/histogram-index=]</code>"] does not [=map/exist=] or
    is not an [=structured header/integer=] or is less than 0, return an error.
1.  Let |histogramIndex| be |dict|["<code>[=save-impression/histogram-index=]</code>"].
1.  Let |conversionSites| be |dict|["<code>[=save-impression/conversion-sites=]</code>"]
    [=map/with default=] an empty [=structured header/inner list=].
1.  Let |conversionCallers| be |dict|["<code>[=save-impression/conversion-callers=]</code>"]
    [=map/with default=] an empty [=structured header/inner list=].
1.  If any of |conversionSites|' [=list/items=] is not a [=structured header/string=], return an error.
1.  Let |matchValue| be |dict|["<code>[=save-impression/match-value=]</code>"] [=map/with default=] 0.
1.  If |matchValue| is not an [=structured header/integer=] or is less than 0, return an error.
1.  Let |lifetimeDays| be |dict|["<code>[=save-impression/lifetime-days=]</code>"] [=map/with default=] 30.
1.  If |lifetimeDays| is not an [=structured header/integer=] or is less than or equal to 0, return an error.
1.  Let |priority| be |dict|["<code>[=save-impression/priority=]</code>"] [=map/with default=] 0.
1.  If |priority| is not an [=structured header/integer=], return an error.
1.  Return a new {{AttributionImpressionOptions}} with the following items:
     : {{AttributionImpressionOptions/histogramIndex}}
     :: |histogramIndex|
     : {{AttributionImpressionOptions/matchValue}}
     :: |matchValue|
     : {{AttributionImpressionOptions/conversionSites}}
     :: |conversionSites|
     : {{AttributionImpressionOptions/conversionCallers}}
     :: |conversionCallers|
     : {{AttributionImpressionOptions/lifetimeDays}}
     :: |lifetimeDays|
     : {{AttributionImpressionOptions/priority}}
     :: |priority|

</div>

# Implementation Considerations # {#implementation-considerations}

* Management and distribution of values for the following:
    * Histogram size
    * [=Conversion site=] for [=impressions=]
    * [=Impression site=] for [=conversions=]
    * [=impression/histogram index|Histogram indexes=]


# Aggregation # {#aggregation}

An <dfn>aggregation service</dfn> takes multiple pieces of attribution information
and produces an aggregate metric.

User agent implementations will have different requirements for aggregation.
However, the aggregation process has some common elements.

Firstly, user agents will need to be configured with,
or otherwise obtain,
information about the aggregation service.
This includes the aggregation methods that are supported
and any configuration that is required.

Each aggregation method needs to define
how a histogram is:

* prepared for aggregation,
* encrypted,
* annotated with any necessary metadata, and
* submitted to the aggregation service for aggregation.

The aggregation method also needs to define
how the aggregated result is obtained by a site.


## Multi-Party Computation Aggregation ## {#s-mpc}

A <dfn lt=MPC>Multi-Party Computation (MPC)</dfn> system is one that
involves multiple independent entities
that cooperatively compute an agreed function.

This specification uses an MPC system based on Prio [[PRIO]]
and the <dfn lt=DAP ignore>Distributed Aggregation Protocol (DAP)</dfn> [[DAP]].
This is a two-party MPC system that is characterized by
its reliance on client-provided proofs of correctness for inputs.
This allows for very efficient MPC operation
at a modest cost in the size of submissions to the system.

An aggregation service that uses MPC
comprises two or more independent services
that cooperate to compute a predefined function.

The basic guarantee provided by MPC
is that only the defined outputs of a function,
plus well-defined leakage,
is revealed to any entity.

The MPC guarantees hold only to the extent that
a subset of the entities that participate are honest.
For the two-party MPC used in Prio,
privacy--
that is, the confidentiality of inputs--
is maintained
as long as either MPC operator remains honest.
This MPC configuration does not protect
against the corruption of the outputs
by either MPC operator.


### Prio and DAP ### {#prio}

The <a enum-value for=AttributionAggregationProtocol>`dap-15-histogram`</a>
aggregation method uses Prio [[PRIO]]
and the Distributed Aggregation Protocol (DAP) [[DAP]].
Specifically, this aggregation method uses
the <dfn>Prio3L1BoundSum</dfn> instantiation [[PRIO-L1]]
of the Prio3 Verifiable Distributed Aggregation Function (VDAF) [[VDAF]].

DAP and the [=Prio3L1BoundSum=] instantiation define how a report is prepared,
encrypted, and submitted for aggregation.
DAP also defines how an aggregate is obtained
and what configuration is necessary
for a user agent to obtain about the aggregation service.

In using [=Prio3L1BoundSum=],
reports contain a distributed zero-knowledge proof
that allows the nodes that participate in the MPC
to confirm that the sum of the submitted histogram is less than a set value.
[=Prio3L1BoundSum=] can only validate that the histogram sum
is strictly less than a power of two.
That is, proofs confirm that
the sum is less than 2<sup><var>n</var></sup> for positive integer values of |n|.

To construct a report,
proofs are generated based on a value
that is the next power of two
greater than {{AttributionConversionOptions/maxValue}}.
This means that the [=aggregation service=] is unable to reject reports
between {{AttributionConversionOptions/maxValue}}
and the next power of two.
Consequently, a malicious [=user agent=] might generate a report
that contributes as much as double the value of {{AttributionConversionOptions/maxValue}}
to the aggregate histogram.
The proof ensures that there is no opportunity for excess contributions
when {{AttributionConversionOptions/maxValue}} is equal to 2<sup><var>n</var></sup> − 1;
the relative effect of any such attack can be reduced
by setting {{AttributionConversionOptions/maxValue}}
as close to 2<sup><var>n</var></sup> − 1 as other constraints allow.


### DAP Extensions ### {#dap-extensions}

Several extensions to DAP [[DAP-EXT]] are necessary for this application:

*   [[DAP-EXT#name-late-task-binding|Late task binding]]
    (`late_binding`)
    improves the ability of a site to collect reports
    and aggregate them as needed.

*   [[DAP-EXT#name-privacy-budget-consumption|Privacy budget]]
    (`privacy_budget`)
    ensures that the aggregation service does not aggregate reports
    that received less privacy budget
    than the aggregation task was configured with.

*   [[DAP-EXT#name-requester-website-identity|Requester identity]]
    (`requester_identity`)
    is critical to ensure
    that differential privacy protections are effective.
    This prevents a malicious actor
    that is able to correlate user identity across multiple sites
    from exceeding the sensitivity bounds for that user
    by aggregating reports from multiple sites together.

User agents include all of these extensions
in reports that they generate.


### Report Encryption For DAP ### {#encrypt-dap}

<div algorithm>
To <dfn>construct a DAP report</dfn>,
producing a [=byte sequence=] |report|,
given [=validated conversion options=] |options|,
[=site=] |topLevelSite|,
[=moment=] |now|,
and a [=list=] of [=integers=] |histogram|:

1.  Let |field| be Field128,
    as defined in [Section 6.1.3](https://datatracker.ietf.org/doc/html/draft-irtf-cfrg-vdaf-15#section-6.1.3)
    of [[VDAF]].

1.  Let |length| be the [=list/size=] of |histogram|.

1.  Let |bits| be the base-2 logarithm
    of |options|.[=validated conversion options/max value=],
    rounded toward positive Infinity.

1.  Let |chunkLength| be the square root of (|bits| + 1) * |length|,
    rounded to the nearest integer.

1.  Let |vdaf| be a new PrioL1BoundSum VDAF [[PRIO-L1]] instance,
    passing |field|, |length|, |bits|, and |chunkLength|.

1.  Let |taskID| be the [=byte sequence=]
    from the hex string `b13e8440f1cdb4da51eed3967e0a2652d27f5005bc35f751daf188b4b746708b`
    [[DAP-EXT]].

1.  Let |ctx| be the [=byte sequence=] formed by concatenating
    the [=isomorphic encode|encoded=] string `dap-15`
    and |taskID|,
    as defined in [Section 4.5.2](https://datatracker.ietf.org/doc/html/draft-ietf-ppm-dap-15#section-4.5.2)
    of [[DAP]].

1.  Let |reportID| be 16 bytes sampled from a cryptographically-secure random source [[RFC4086]].

1.  Let |rand| be 128 bytes sampled from a cryptographically-secure random source [[RFC4086]].

1.  Let |publicShare|, |inputShares| be the result of invoking |vdaf|.[`shard()`](https://datatracker.ietf.org/doc/html/draft-irtf-cfrg-vdaf#section-4.1),
    as defined in [Section 4.1](https://datatracker.ietf.org/doc/html/draft-irtf-cfrg-vdaf-15#section-4.1)
    of [[VDAF]],
    with |ctx|, |histogram|, |reportID| (as the VDAF "nonce" parameter), and |rand|.

1.  Let |time| be |now| as a [=duration=] since the [=Unix epoch=],
    divided by a [=duration=] of 5 seconds.
    <!-- TODO: confirm fixed time resolution -->

1.  Let |extensions| be a [=map=] of [=16-bit unsigned integers=] to [=byte sequences=],
    comprised of:

    *   The extension codepoint for [[DAP-EXT#name-late-task-binding|late task binding]],
        mapped to an [=list/is empty|empty=] [=byte sequence=].

    *   The extension codepoint for [[DAP-EXT#name-privacy-budget-consumption|privacy budget]],
        mapped to the value of |encodedEpsilon|, derived as follows:

        1.  Let |scaledEpsilon| be the [=32-bit unsigned integer=]
            that is |options|.[=validated conversion options/epsilon=],
            multiplied by 1,000,000, then rounded toward positive Infinity.

        1.  Let |encodedEpsilon| be the result of invoking
            [`NumericToRawBytes`](https://tc39.es/ecma262/multipage/structured-data.html#sec-numerictorawbytes)
            with [UINT32](https://tc39.es/ecma262/multipage/indexed-collections.html#table-the-typedarray-constructors), |scaledEpsilon|, and `false` (for `isLittleEndian`).

    *   The extension codepoint for [[DAP-EXT#name-requester-website-identity|requester identity]],
        mapped to the [=isomorphic encode|encoded=] value of |topLevelSite|[1].

1.  Let |reportMetadata| be encoded DAP [`ReportMetadata`](https://datatracker.ietf.org/doc/html/draft-ietf-ppm-dap-15#section-4.5.2)
    generated from |reportID|, |time|, and |extensions|.

1.  Let |encryptedInputShares| be an [=list/is empty|empty=] [=list=].

1.  [=list/iterate|For each=] |share| of |inputShares|,
    follow the method for encrypting shares
    described in [Section 4.5.2](https://datatracker.ietf.org/doc/html/draft-ietf-ppm-dap-15#section-4.5.2):

    1.  Let |pkR| be the public key of the corresponding role from
        the [=aggregation service=] [HPKE configuration](https://datatracker.ietf.org/doc/html/draft-ietf-ppm-dap-15#section-4.5.1)
        obtained for the [=aggregation service=]
        indicated by |options|.[=validated conversion options/Aggregation Service=].

        <p class=note>The URL for <a enum-value for=AttributionAggregationProtocol>"dap-15-histogram"</a> is expected to identify the DAP Leader role.
        Implementations need to obtain HPKE configuration for both Aggregators statically.
        The HPKE configuration <span class=allow-2119>must not</span> be fetched on demand, as the time that takes
        will leak information to callers of <a method for=Attribution>measureConversion()</a>.

    1.  Let |serverRole| be 2 for the first item (the Leader)
        and 3 for the second (the Helper role).

    1.  Let |info| be the [=byte sequence=] formed by concatenating:
        the [=isomorphic encode|encoded=] value of the string `dap-15 input share`,
        a byte with the value 0x01, and |serverRole|.

    1.  Let |inputShareAAD| be constructed from
        |taskID|, |reportMetadata|, and |publicShare|,
        following the structure for [`InputShareAad`](https://datatracker.ietf.org/doc/html/draft-ietf-ppm-dap-15#section-4.5.2).

    1.  Let |hpke| be an HPKE [[RFC9180]] configuration
        that is based on the same [HPKE configuration](https://datatracker.ietf.org/doc/html/draft-ietf-ppm-dap-15#section-4.5.1).

    1.  Let |encryptedShare| be the result of invoking |hpke|.[`Seal<mode_base>()`](https://hpkewg.github.io/hpke/draft-ietf-hpke-hpke.html#section-6.1),
        passing |pkR|, |info|, |inputShareAAD|, and |share|.

    1.  [=list/Append=] |encryptedShare| to |encryptedInputShares|.

1.  Let |report| be an encoded DAP [`Report`](https://datatracker.ietf.org/doc/html/draft-ietf-ppm-dap-15#section-4.5.2)
    generated from |reportMetadata|, |publicShare|, |encryptedInputShares|
    (the two values being the leader and helper encrypted input shares respectively),
    and [=aggregation service=] [HPKE configuration](https://datatracker.ietf.org/doc/html/draft-ietf-ppm-dap-15#section-4.5.1)
    obtained from the DAP aggregators.

1.  Return |report|.

</div>


## Trusted Execution Environments ## {#s-tee}

A <dfn lt=TEE>Trusted Execution Environment (TEE)</dfn> uses specialized hardware
to ensure that computation is isolated
from other programs that run on the same hardware.

TODO


## Anti-Replay Requirements ## {#anti-replay}

[=Conversion reports=] generated by browsers are bound
to the amount of [=privacy budget=]
that was expended by the site that requested the report.

An [=aggregation service=] MUST guarantee
that it does not accept the same report more than once.


# Differential Privacy # {#dp}

This design uses the concept of [=differential privacy=]
as the basis of its privacy design. [[PPA-DP]]

<dfn lt='differential privacy'>Differential privacy</dfn>
is a mathematical definition of privacy
that can guarantee the amount of private information
that is revealed by a system. [[DP]]
Differential privacy is not the only means
by which privacy is protected in this system,
but it is the most rigorously defined and analyzed.
As such, it provides the strongest privacy guarantees.

Differential privacy uses randomized noise
to hide private data contributions
to an aggregated dataset.
The effect of noise is to hide
individual contributions to the dataset,
but to retain the usefulness of any aggregated analysis.

To apply differential privacy,
it is necessary to define what information is protected.
In this system, the protected information is
the [=impressions=] of a single user profile,
on a single [=user agent=],
over a single [=epoch=],
for a single website that registers [=conversions=].
[[#dp-unit]] describes the implications of this design
in more detail.

This attribution design uses a form of differential privacy
called <dfn>individual differential privacy</dfn>.
In this model, user agents are each separately responsible
for ensuring that they limit the information
that is contributed.

The [=individual differential privacy=] design of this API
has three primary components:

1.  User agents limit (using the [=privacy budget=]) the amount of information
    about [=impressions=] that leaves the device through [=conversion reports=].
    [[#dp-budget]] explores this in greater depth.

2.  [=Aggregation services=] ensure that any given [=conversion report=] is
    only used in accordance with the [=privacy budget=] that was accounted for it
    by the user agent.
    [[#anti-replay]] describes requirements on aggregation services
    in more detail.

3.  Noise is added by [=aggregation services=].
    [[#dp-mechanism]] details the mechanisms that might be used.

Together, these measures place limits
on the information that is released for each [=privacy unit=].


## Privacy Unit ## {#dp-unit}

An implementation of differential privacy
requires a clear definition for what is protected.
This is known as the <dfn>privacy unit</dfn>,
which represents the entity that receives privacy protection.

This system adopts a [=privacy unit=]
that is the combination of three values:

1.  A user agent profile.
    That is, an instance of a user agent,
    as used by a single person.

2.  The [=site=] that requests information about [=impressions=] (the [=conversion site=]).

    <p class=note>The sites that register impressions (the [=impression site=])
    are not considered.
    Those sites do not receive information from this system directly.

3.  The current [=epoch=].

A change to any of these values produces a new privacy unit,
which results in a separate [=privacy budget=].
Each site that a person visits receives a bounded amount of information
for each [=epoch=].

Ideally, the [=privacy unit=] is a single person.
Though ideal, it is not possible to develop a useful system
that guarantees perfect correspondence with a person,
for a number of reasons:

*   People use multiple browsers and multiple devices,
    often without coordination.

*   A unit that covered all websites
    could be exhausted by one site,
    denying other sites any information.

*   Advertising is an ongoing activity.
    Without allocating [=privacy budget=] for new data,
    sites could exhaust their budget forever.


### Browser Instances ### {#dp-instance}

Each browser instance manages a separate [=privacy budget=].

Coordination between browser instances might be possible,
but not expected.
That coordination might allow privacy to be improved
by reducing the total amount of information that is released.
It might also improve the utility of attribution
by allowing impressions on one browser instance
to be converted on another.

Coordination across different implementations
is presently out of scope for this work.
Implementations can perform some coordination
between instances that are known to be for the same person,
but this is not mandatory.


### Per-Site Limits ### {#dp-site}

The information released to websites is done on the basis of [=site=].
This aligns with the same boundary used in other privacy-relevant functions.

A finer privacy unit, such as an [=origin=],
would make it trivial to obtain additional information.
Information about the same person could be gathered
from multiple origins.
That information could then be combined
by exploiting the free flow of information within the site,
using cookies [[COOKIES]] or similar.

[[#dp-safety]] discusses attacks that exploit this limit
and some additional [=safety limits=] that might be implemented
by user agents
to protect against those attacks.


### Privacy Budget Epochs ### {#dp-refresh}

Sites receive a separate differential privacy budget
that is used to query [=impressions=] recorded
in each [=privacy budget epoch=]
(or [=epoch=]).

This budget applies to the [=impressions=]
that are registered with the [=user agent=]
and later queried,
not [=conversions=].

From the perspective of the analysis [[PPA-DP]]
each [=epoch=] of [=impressions=] forms a separate database.
A finite [=privacy budget=] is enforced across all the queries made on each database.

Having a [=conversion report=] produced from [=impressions=]
that span multiple [=epochs=] has privacy consequences.
A single visit to a website can give that site information
about activities across many [=epochs=].
This only requires that
the [=conversion site=] is identified as the destination
for [=impressions=] over that entire period.
The number of [=epochs=] that can be queried is limited by [=user agents=].

The goal is to set an [=epoch=]
that is as large as feasible.
A longer period of time allows for a better privacy/utility balance
because sites can be allocated a larger overall budget
at any point in time,
while keeping the overall rate of privacy loss low.
However, a longer interval means that it is easier to
exhaust a privacy budget completely,
yielding no information until the next refresh.

The decision to set the [=epoch=] duration to a week is largely arbitrary.
One week is expected to be enough to allow sites
some flexibility to make decisions about how to spend [=privacy budgets=]
without careful planning that needs to account for
changes that might occur days or weeks in the future.

[[#dp-budget]] describes the process for budgeting in more detail.


## Privacy Budgets ## {#dp-budget}

Browsers maintain <dfn>privacy budgets</dfn>,
which are a means of limiting the amount of privacy loss.

This specification uses an individual form
of (&epsilon;, &delta;)-differential privacy as its basis.
In this model, privacy loss is measured using the value &epsilon;.
The &delta; value is handled by the [=aggregation service=]
when adding noise to aggregates.

Each user agent instance is responsible for
managing privacy budgets.

Each [=conversion report=] that is requested specifies an &epsilon; value
that represents the amount of privacy budget
that the report consumes and a maximum on the value that can be returned in the
conversion report.


### Privacy Budget Deduction ### {#dp-deduction}

When searching for [=impressions=] for the conversion report,
the user agent deducts the specified &epsilon; value from
the budget for the [=privacy budget epoch=] in which those impressions were saved.
If the [=privacy budget=] for that [=epoch=] is not sufficient,
the impressions from that [=epoch=] are not used.

Each time a [=conversion site=] invokes <a method for=Attribution>measureConversion()</a>
the [=deduct privacy budget|privacy budget is deducted=]
for [=epochs=] from which the [=attribution logic=] selected [=impressions=].

<div class=example id=ex-budget>
    In the following figure,
    impressions are recorded from a number of different sites,
    shown with circles.

    <figure>
    <pre class=include-raw>
    path:images/budget.svg
    </pre>
    <figcaption>An example of a store of impressions over time</figcaption>
    </figure>

    A [=conversion report=] might be requested at the time marked with "now".
    That conversion report selects impressions marked with black circles,
    corresponding to impressions from Sites B, C, and E.

    As a result, [=privacy budget=] for the [=conversion site=]
    is [=deduct privacy budget|deducted=]
    from [=epochs=] 1, 3, 4, and 5.
    No impressions were recorded for [=epoch=] 2,
    so no [=privacy budget|budget=] is deducted from that [=epoch=].
</div>

How a [=user agent=] manages exhaustion of a [=privacy budget=]
depends on the [=attribution logic=] that was chosen.


### Safety Limits ### {#dp-safety}

The basic [=privacy unit=] is vulnerable to attack
by an adversary that is able to correlate activity for the same person
across multiple [=sites=].

Groups of sites can sometimes coordinate their activity,
such as when they have shared ownership or strong agreements.
A group of sites that can be sure that particular visitor is the same person--
using any means, including something like FedCM [[FEDCM]]--
can combine information gained from this API.

This can be used to increase the rate
at which a site gains information from attribution,
proportional to the number of sites
across which coordination occurs.
The default privacy unit places no limit on the information released
in this way.

To counteract this effect, user agents can implement <dfn>safety limits</dfn>,
which are additional privacy budgets that do not consider site.
Safety limits might be significantly higher than per-site budgets,
so that they are not reached for most normal browsing activity.
The goal would be to ensure that they are only effective
for intensive activity or when being attacked.

Like the per-site privacy budget,
it is critical that sites be unable to determine
whether their request for a [=conversion report=] has caused
a safety limit to be exceeded.






## Differential Privacy Mechanisms ## {#dp-mechanism}

The specific mechanisms that are used
depend on the type of [=aggregation service=].



# Security Considerations # {#security}


## Impression Store ## {#security-impression-store}

The [=impression store=] used by the Attribution API
holds information related to browsing activity
and persists across browsing sessions.
Although the flow of information
through the impression store is strictly controlled,
it carries some amount of information across origins.

The following measures limit the possibility
of harmful information flow through the impression store:

*   Websites cannot read from the impression store.
    Information from the impression store
    is released only via encrypted [=conversion reports=].
    [[#dp|Differential privacy]], provided by a combination
    of functionality in the user agent
    and in the [=aggregation service=],
    provides a rigorous bound on
    the probability that the aggregated information
    output by the aggregation service
    is distinguishable from the value it would have
    absent any user's contribution.
*   Users can explicitly
    [[#removing-impressions|clear stored impressions]].
*   It is recommended that user agents limit how long
    data can persist in the impression store,
    even absent explicit user action,
    by imposing a maximum value of
    <a dict-member for=AttributionImpressionOptions>lifetimeDays</a>.


## API Implementation ## {#security-api-implementation}

The Attribution APIs must be implemented carefully
to maintain the required security and privacy properties.
A site calling the APIs must not be able to learn:

*   Whether the Attribution APIs are [[#opt-out|enabled]].
*   Whether an attribution occurred.
*   Whether the [=privacy budget=] is exhausted.
*   Whether the [=conversion report=] reflects a non-zero
    [=conversion value=].
*   Which <a dict-member for=AttributionImpressionOptions>histogramIndex</a>
    is assigned the [=conversion value=].

Note that explicit return values or thrown exceptions
are not the only way that a site can learn from
the Attribution APIs.
It may be possible to infer sensitive information from
<dfn>side channels</dfn> like:

*   Variation in the time it takes for the APIs to complete.
*   Consumption of memory or storage by the API, if that
    consumption is somehow observable by the site.

While complete elimination of all side channels is impractical,
implementations must make reasonable efforts to prevent
leakage of sensitive information from the attribution APIs.
Strategies to prevent leakage include:

*   Fully validating all API inputs, even when the API
    is disabled.
*   Avoiding conditional logic. For example,
    <a method for=Attribution>measureConversion()</a>
    should always go through the full process of constructing
    a conversion report, even when the [=conversion value=] to be
    reported is zero.


## Aggregation Services ## {#security-aggregation-services}

Although not part of the web platform,
security of aggregation services is quite important
to the overall security of the Attribution mechanism.
[=Conversion reports=]
produced by <a method for=Attribution>measureConversion()</a>
are encrypted using cryptographic key(s) of the aggregation service.
Thus, much of the potential for disclosure
of the information contained in these reports
depends on the details of the aggregation service.

[=User agent=] developers should carefully consider
the design of an aggregation service
and the trustworthiness of the aggregation service operator
before adding it as a supported service for the Attribution API.
Additional discussion of these issues
may be found in [[#aggregation]] and [[#privacy]].


## Combining Reports from Multiple Sites ## {#security-multiple-sites}

The privacy mechanisms in the Attribution API
operate primarily at the granularity of [=sites=].
A malicious operator
may attempt to register [=impressions=] for multiple sites,
thus exceeding the amount of information that would otherwise
be released through attribution.
[[#dp-safety]] discusses establishing additional cross-site
privacy budgets to mitigate this possibility.

<p class=issue>
Rate limits on calls to the Attribution APIs
could also be an effective mechanism to prevent
harvesting information through overuse of the APIs.


## Ad Fraud ## {#security-ad-fraud}

As with many technologies,
advertising on the web
has been the subject of various kinds of fraud.

Fraudulent registration of impressions
is a particular concern with the Attribution API,
because impressions are stored only on the device.
It is not possible to apply server-side intelligence
to identify fraudulent impressions and exclude them
from attribution. Conversely, even though [=conversion
reports=] are encrypted, because the reports are sent
to a server, the server can make a determination that
the conversion is likely fraudulent and exclude it from
aggregation.

An important mitigation against malicious use
of the Attribution APIs is the explicit specification
of eligible conversion sites when registering an impression,
and of eligible impression sites and [=impression/histogram indexes=]
when registering a conversion.
This prevents impressions on arbitrary malicious sites
from interfering with attribution to the intended set
of candidate impressions.


# Privacy Considerations # {#privacy}

The main privacy goal of this API is
to ensure that providing sites with the ability to perform attribution
does not improve their ability to perform [=cross-site recognition=].

This section provides more information
about the protections necessary to achieve this goal.
Additional discussion talks about secondary privacy goals,
such as the prevention of [=same-site recognition=].


## Information Exposed by the Attribution API ## {#privacy-exposure}

The [=impression store=] and [=privacy budget store=]
contain information about a cross-section of browsing activity.
As use of the API increases,
so does the scope of this information.
However, most of the information written to these stores
is never disclosed.
Because attribution is performed on the device
(<dfn ignore=''>on-device attribution</dfn>),
only information about attributed conversions is exposed by the
Attribution API. This contrasts with other schemes in which
information about both impressions and conversions is sent to the
aggregation service for <dfn ignore=''>off-device attribution</dfn>.
In the latter class of schemes, the amount of information
that could be revealed in a compromise of the aggregation service
(or in a compromise of communication with the aggregation service)
is significantly larger.

When the Attribution API makes an attribution, information
about that attribution is released from the device
only to the extent the [[#dp|differential privacy]] restrictions allow.

While the Attribution API is intended to measure
the association of relatively infrequent conversion events
with a limited set of related impression candidates,
it is important to consider how the API might be misused
for larger-scale data collection.
The requirement that impressions enumerate
the possible [=conversion sites=] (and vice-versa)
has an important role in preventing misuse of the API
for mass data collection, and in making attempts
at such misuse more visible.

<p class=issue>
It is unclear whether the [=privacy budget store=] should be cleared whenever
the [=impression store=] is cleared. On one hand, it contains information about
browsing activity, so it is desirable to include it when clearing browsing activity.
On the other hand, it is only possible to strictly adhere to the requirements of
the differential privacy mechanism if information about a fully- or partially-
depleted privacy budget is maintained until that budget is no longer relevant
(i.e. the end of the [=privacy budget epoch=]).


## Disabling the Attribution API ## {#privacy-opt-out}

The Attribution API
is designed to reveal only aggregate information.
The use of [[#dp|differential privacy]]
limits the chance of determining whether any particular user
contributed to the aggregated output.
However, some users may still prefer
not to participate in attribution measurement.
As discussed in [[#opt-out]], the user agent must provide
a mechanism for the user to disable the Attribution API.

To minimize the risk of [=fingerprinting=],
and to prevent discrimination
against users who choose to disable the Attribution API,
sites must not be able to detect that the API is disabled.
Specifically, all calls to the Attribution API
that are otherwise valid
must complete successfully, even when the API is disabled.
The only difference in behavior
is that [=conversion reports=] returned when the API is disabled
will never report any [=conversion value=].
Because the reports are encrypted,
this difference cannot be detected
by the site receiving the conversion report.


## Unconfigured Browsers ## {#unconfigured}

This API assumes that [=user agent=] instances
have all of the configuration necessary
to answer requests to <a for=Attribution>measureConversion()</a>.

If the [=aggregation service=] configuration necessary
for invoking <a for=Attribution>measureConversion()</a>
is either absent or out of date,
that could be observable to sites.

If the retrieval of configuration
could delay the resolution of a call to <a for=Attribution>measureConversion()</a>,
this creates a timing side channel.
If a fake response is generated instead, differences between
a response from a properly configured [=user agent=]
and a fake response
might be observable.
This might be the use of key identifiers or
other unencrypted metadata.
A difference in ciphertext length might also reveal changes to what is encrypted
or changes in choice of algorithm.

Detecting stale or absent configuration might be used
to [=fingerprint=] the [=user agent=].

A [=user agent=] <span class=allow-2119>should</span> therefore
prioritize the acquisition of [=aggregation service=] configuration
in a way that is not observable to sites.
This might be achieved by obtaining configuration at startup,
before starting to load any content.

If the necessary configuration cannot be obtained,
or is obviously stale,
an implementation might choose to immediately reject
when <a for=Attribution>measureConversion()</a> is invoked.
This leaks information,
but it could leak less than attempting to generate a fake value.


## Including Identifying Information with Saved Impressions ## {#privacy-impression-store}

Sites are able to encode some amount of data
in impressions,
using {{AttributionImpressionOptions/matchValue}}
or other fields.
The API does not prevent sites from encoding user identifiers
in these fields.
The attribution process can use this data
when constructing a [=conversion report=],
which implies some risk of that identifying information
becoming available to the site that receives that report.
The following measures mitigate this risk:

*   The [=impression store=] cannot be read directly.
    Thus, identifiers are only usable for tracking
    to the extent information about them
    is revealed in [=conversion reports=].
*   The information in [=conversion reports=] is only revealed
    after aggregation and the addition of noise.
*   Users have the ability to [[#removing-impressions|clear the impression store]].
*   No impressions are saved to the impression store
    when the Attribution API is [[#opt-out|disabled]].


## Use in Third-party Contexts ## {#privacy-third-party-contexts}

The Attribution API is available even in third-party contexts.
In particular, a third-party iframe
may call <a method for=Attribution>saveImpression()</a>.
Note, however, that the impression is recorded with the [=site=]
of the top-level navigation context, not the [=origin=] of the iframe.

While the availability of the API in third-party contexts
carries some increase in privacy risk,
this support is deemed necessary
because iframes are commonly used to display advertisements.


## Clearing API State ## {#clear-budget-store}

A [=user agent=] might present the option to clear storage.
These exist for two reasons:

*   Privacy toward sites,
    so that the sites cannot recognize the [=user=] in future interactions
    (that is, to prevent [=same-site recognition=]).

*   Removing traces of activity locally,
    so that other users of a computer
    cannot access browsing history.

Clearing the state that tracks [=privacy budget=] expenditure
has an adverse effect on privacy toward sites.
Sites would then be able to gain more information
from attribution.

A [=user agent=] may clear data
from the [=privacy budget store=] and [=epoch start store=]
when the API is [[#opt-out|disabled]].
In that case, if the API is re-enabled,
there is no way to determine what budget was expended
prior to the API being [[#opt-out|disabled]].
In that case, a [=user agent=] can update
the value of [=last browsing history clear=]
to ensure that [=privacy budgets=] are not inadvertently exceeded.


### Clearing Site Data ### {#clear-site-data}

When clearing site data at the request of a [=user=],
but retaining browsing history,
a [=user agent=] can [=map/set=] the value
in the [=privacy budget store=] to 0 for all [=epochs=]
for all affected [=sites=].

When clearing site data at the request of a [=site=],
through the use of the [:Clear-Site-Data:] header,
a [=user agent=] only [[#removing-impressions|removes impressions]],
without altering either the [=privacy budget store=]
or the [=epoch start store=] for affected [=sites=].


### Clearing Browsing History ### {#clear-browsing-history}

Updating the [=privacy budget store=] is insufficient
when clearing browsing history.
Retaining per-[=site=] information
necessary to prevent privacy loss toward sites
leaves information about visits to sites
for other users of a computer to discover
when removing browsing history.

When clearing browsing history,
[=user agents=] need to
remove all per-[=site=] [=privacy budget=] information
(that is, remove entries from both the [=privacy budget store=]
and the [=epoch start store=]).
[=User agents=] also need to ensure that
any subsequent [=privacy budget=] expenditure
cannot cause privacy loss in excess of configured limits
as a result of losing that information.

This can be achieved by disabling attribution
for a period between one and two [=epochs=]
from the point that browsing history is discarded.
Otherwise, a [=site=] that expends its budget
immediately prior to the clearing of history
would be able to learn more through the API
than it could without the clearing of state.

<p class=note>
This disables the API for up to <em>two</em> [=epochs=]
for affected [=sites=].
Because the [=epoch start store=] is cleared,
the start of any newly-defined [=epoch=] for that [=site=]
becomes unknown.
Any new [=epoch=] will [start at a fresh randomly-selected time](#s-epoch-start),
which cannot overlap with any [=epoch=] that might have been defined
before history was cleared.

A [=user agent=] remembers when history was last cleared
in the [=last browsing history clear=] value.
This is used to prevent [=privacy budget|budget=] expenditure
until it is guaranteed that a [=site=] cannot exceed
the [=user agent=]-chosen maximum allowed [=privacy budget=].

The [=get the starting epoch for attribution=] algorithm
ensures that a [=conversion site=]
cannot query [=impressions=] from any [=epoch=]
that starts within one [=epoch=] [=duration=]
from when state is cleared.


### Clearing Impressions ### {#removing-impressions}

A mechanism must be provided to clear the [=impression store=].
For example, the impression store could be cleared
upon activation of the control that
[[#opt-out|disables]] the Attribution API.

It is recommended that any mechanism a [=user agent=] provides
to clear stored data (history, cookies, etc.)
be extended to cover the impression store.
[[#clear-budget-store]] provides more detailed information
on the clearing of stored data.

A [=user agent=] that clears state for a [=site=]
must discard all [=impression store|saved impressions=]
that were saved during the affected period
with a [=same site|matching=] [=impression/impression site=]
or [=impression/conversion site=].
For an [=impression site=],
these [=impressions=] relate to activity that was cleared.
A [=conversion site=] that has had state cleared
will not be able to use these [=impressions=].

[=Impressions=] that have a [=same site|matching=] [=impression/intermediary site=]
may be retained.


## Choice of Clock ## {#why-wall-clock}

This API uses a [=wall clock=] as its basis for time.
This is primarily because the API relies on a persistent notion of time.
A [=monotonic clock=] is only defined during a single execution of a [=user agent=],
so it has no guarantee of consistency if a [=user agent=] is restarted.

A [=wall clock=] can be adjusted to account for errors that might accumulate
due to clock drift.
A [=wall clock=] therefore is not guaranteed to always advance at a consistent rate,
including the possibility that it might sometimes decrease.

Decreases in the [=wall clock=] do not affect the privacy guarantees
that this API provides.
Only increases in the [=wall clock|clock=],
can have an adverse privacy effect.
Increases above the normal progress of time
might result in the renewal of [=privacy budget=]
more quickly than intended.

For a clock that undergoes corrections within each [=epoch=],
clock adjustments will have no privacy effect.
A single correction that is sufficiently large
might cause [=privacy budgets=] to be renewed
ahead of schedule,
resulting in a one-time increase in privacy loss.
Continuous large corrections have the most serious effect on privacy,
as each transition between epochs
will release additional [=privacy budget=].

<p class=note>A very large increase in time
that skips entire [=epochs=]
does not result in additional privacy loss.
No privacy loss is possible
unless an [=impression=] can be [[#save-impression-api|saved]].

Of course, any [=user agent=] that has a need for large
or continuous
corrections to its clock will likely be highly identifiable
as a result of the time that it reports.
That alone is likely enough to enable unwanted [=cross-site recognition=].


# Acknowledgements # {#ack}

This specification is the result of a lot of work from many people.
The broad shape of this level of the API is based on an idea from Luke Winstrom.
The privacy architecture is courtesy of the authors of [[PPA-DP]].


<pre class=anchors>
urlPrefix: https://fetch.spec.whatwg.org/; spec: html; type: dfn
    text: request origin; url: #concept-request-origin
urlPrefix: https://html.spec.whatwg.org/; spec: html; type: dfn
    text: host; url: #concept-origin-host
    text: obtain a site
    text: origin; url: #concept-origin
    text: relevant settings object
    text: same site
    text: scheme; url: #concept-origin-scheme
    text: scheme-and-host
    text: site
    text: top-level origin; url: #concept-environment-top-level-origin
    text: iframe; url: #child-navigable
urlPrefix: https://infra.spec.whatwg.org/; spec: infra; type: dfn;
    text: set; url: #sets
    text: string
    text: user agent
urlPrefix: https://storage.spec.whatwg.org/; spec: storage; type: dfn;
    text: storage key
urlPrefix: https://url.spec.whatwg.org/; spec: url; type: dfn;
    text: domain label
    text: host parser; url: #concept-host-parser
    text: registrable domain; url: #host-registrable-domain
urlPrefix: https://w3ctag.github.io/privacy-principles/; type: dfn;
    text: collective privacy
    text: cross-context recognition; url: #dfn-cross-context-recognition
    text: cross-site recognition; url: #dfn-cross-site-recognition
    text: same-site recognition; url: #dfn-same-site-recognition
urlPrefix: https://www.w3.org/TR/fingerprinting-guidance/; type: dfn;
    text: fingerprint; url: #dfn-browser-fingerprinting
    text: fingerprinting; url: #dfn-browser-fingerprinting
</pre>
<pre class=anchors>
spec:structured header; type:dfn; urlPrefix: https://httpwg.org/specs/rfc9651;
    text: structured header; url: #name-introduction
    for: structured header
        text: dictionary; url: #dictionary
        text: parse structured fields; url: #text-parse
        text: string; url: #string
        text: integer; url: #integer
        text: item; url: #item
        text: inner list; url: #inner-list
</pre>
<pre class=biblio>
{
  "coppacalypse": {
    "authors": [
      "Garrett Johnson",
      "Tesary Lin",
      "James C. Cooper",
      "Liang Zhong"
    ],
    "title": "COPPAcalypse? The Youtube Settlement's Impact on Kids Content",
    "href": "https://papers.ssrn.com/sol3/papers.cfm?abstract_id=4430334",
    "date": "2024-03-14"
  },
  "dap": {
    "authors": [
      "Tim Geoghegan",
      "Christopher Patton",
      "Brandon Pitman",
      "Eric Rescorla",
      "Christopher A. Wood"
    ],
    "date": "2024-04-29",
    "href": "https://datatracker.ietf.org/doc/html/draft-ietf-ppm-dap-15",
    "title": "Distributed Aggregation Protocol for Privacy Preserving Measurement",
    "publisher": "IETF"
  },
  "dap-ext": {
    "authors": [
      "Martin Thomson"
    ],
    "title": "Distributed Aggregation Protocol (DAP) Report Binding Extensions",
    "date": "2025-07-04",
    "href": "https://datatracker.ietf.org/doc/html/draft-thomson-ppm-dap-dp-ext-02"
  },
  "dp": {
    "authors": [
      "Cynthia Dwork",
      "Aaron Roth"
    ],
    "date": "2014",
    "href": "https://doi.org/10.1561/0400000042",
    "title": "The Algorithmic Foundations of Differential Privacy",
    "publisher": "now, Foundations and Trends in Theoretical Computer Science, Vol. 9, Nos. 3–4"
  },
  "eu-ad": {
    "authors": [
      "Niklas FOURBERG",
      "Serpil TAŞ",
      "Lukas WIEWIORRA",
      "Ilsa GODLOVITCH",
      "Alexandre DE STREEL",
      "Hervé JACQUEMIN",
      "Jordan HILL",
      "Madalina NUNU",
      "Camille BOURGUIGON",
      "Florian JACQUES",
      "Michèle LEDGER",
      "Michael LOGNOUL"
    ],
    "title": "Online advertising: the impact of targeted advertising on advertisers, market access and consumer choice",
    "href": "https://www.europarl.europa.eu/thinktank/en/document/IPOL_STU(2021)662913",
    "publisher": "European Parliament",
    "date": "2021-06"
  },
  "free-gdp": {
    "authors": [
      "Leonard Nakamura",
      "Jon D. Samuels",
      "Rachel Soloveichik"
    ],
    "title": "Measuring the \"Free\" Digital Economy within the GDP and Productivity Accounts",
    "href": "https://www.bea.gov/research/papers/2017/measuring-free-digital-economy-within-gdp-and-productivity-accounts",
    "publisher": "Bureau of Economic Analysis",
    "date": "2017-10"
  },
  "online-advertising": {
    "authors": [
      "Avi Goldfarb",
      "Catherine Tucker"
    ],
    "title": "Online Advertising",
    "href": "https://doi.org/10.1016/B978-0-12-385514-5.00006-9",
    "edDraft": "http://www-2.rotman.utoronto.ca/~agoldfarb/OnlineAdvertising.pdf",
    "publisher": "Elsevier"
  },
  "ppa-dp": {
    "authors": [
      "Pierre Tholoniat",
      "Kelly Kostopoulou",
      "Peter McNeely",
      "Prabhpreet Singh Sodhi",
      "Anirudh Varanasi",
      "Benjamin Case",
      "Asaf Cidon",
      "Roxana Geambasu",
      "Mathias Lécuyer"
    ],
    "href": "https://arxiv.org/abs/2405.16719",
    "title": "Cookie Monster: Efficient On-device Budgeting for Differentially-Private Ad-Measurement Systems",
    "publisher": "SOSP'24"
  },
  "prio": {
    "authors": [
      "Henry Corrigan-Gibbs",
      "Dan Boneh"
    ],
    "title": "Prio: Private, Robust, and Scalable Computation of Aggregate Statistics",
    "date": "2017-03-14",
    "href": "https://crypto.stanford.edu/prio/paper.pdf"
  },
  "prio-l1": {
    "authors": [
      "Martin Thomson",
      "David Cook"
    ],
    "title": "A Prio Instantiation for Vector Sums with an L1 Norm Bound on Contributions",
    "date": "2024-10-21",
    "href": "https://datatracker.ietf.org/doc/draft-thomson-ppm-l1-bound-sum/"
  },
  "vdaf": {
    "authors": [
      "Richard L. Barnes",
      "David Cook",
      "Christopher Patton",
      "Phillipp Schoppmann"
    ],
    "title": "Verifiable Distributed Aggregation Functions",
    "date": "2025-06-17",
    "href": "https://datatracker.ietf.org/doc/html/draft-irtf-cfrg-vdaf-15"
  }
}
</pre><|MERGE_RESOLUTION|>--- conflicted
+++ resolved
@@ -1739,13 +1739,7 @@
     2) maintain the property that the expected value of |integerCredit| is exactly equal to the normalized credit
     (i.e. |credit| * |value| / |sumCredit| where * denotes element-wise multiplication)
     3) never incur an error greater than 1 to any assignment.
-<<<<<<< HEAD
-=======
-    <p class=issue>
-    While the algorithm is "unbiased" in the sense that the probability of being decremented is equal
-    across entries, ideally the final array of value is unbiased in the sense that its expectation
-    should be equal to |rawNormalizedCredit|. This is not achieved by the current algorithm.
->>>>>>> 260bfe41
+
 
 </div>
 
