--- conflicted
+++ resolved
@@ -530,13 +530,9 @@
   <dt><dfn>lookbackDays</dfn></dt>
   <dd>An integer number of days. Only impressions occurring within the past `lookbackDays` may match this [=conversion=].</dd>
   <dt><dfn>ads</dfn></dt>
-<<<<<<< HEAD
-  <dt><dfn>impressionSites</dfn></dt>
-=======
   <dd>A list of [=ad identifiers=]. Only [=impressions=] having one of the listed identifiers may match this [=conversion=].</dd>
   <dt><dfn>impressionSites</dfn></dt>
   <dd>A list of impression sites. Only [=impressions=] recorded by one of the impression sites are eligible to match this [=conversion=].</dd>
->>>>>>> 808f9d34
 </dl>
 
 
@@ -681,7 +677,10 @@
 
 TODO specify how to match using "lookbackDays", "ads" and "impressionSites".
 
-<<<<<<< HEAD
+Discuss "infinite" lookbackDays. Clarify when it apples. When field is missing? Zero?
+
+<dfn>ad identifier</dfn>
+
 To perform <dfn>common matching logic</dfn>,
 given |options|, |week|, and [=moment=] |now|:
 
@@ -706,11 +705,6 @@
     1.  Add |impression| to |matching|.
 
 1.  Return |matching|.
-=======
-Discuss "infinite" lookbackDays. Clarify when it apples. When field is missing? Zero?
-
-<dfn>ad identifier</dfn>
->>>>>>> 808f9d34
 
 
 ## User control and visibility ## {#user-control}
