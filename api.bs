--- conflicted
+++ resolved
@@ -630,11 +630,7 @@
 and the provided |options|.
 
 
-<<<<<<< HEAD
-## Requesting Attribution for a Conversion ## {#measure-conversion}
-=======
 ## Requesting Attribution for a Conversion ## {#measure-conversion-api}
->>>>>>> 9763243d
 
 The <dfn method for=PrivateAttribution>measureConversion()</dfn> method
 requests that the [=user agent=] perform [=attribution=] for a [=conversion=],
@@ -885,16 +881,6 @@
 [=user agent=] should not retain expired [=impressions=] indefinitely.
 
 
-## State For Privacy Budget Management ## {#privacy-state}
-
-[=User agents=] maintain three pieces of state
-that are used to manage the expenditure of [=privacy budgets=]:
-
-*   The [=privacy budget store=] records the state
-    of the per-[=site=] and per-[=epoch=] [=privacy budgets=].
-    It is updated by [=deduct privacy budget=].
-
-<<<<<<< HEAD
 ### Site Names ### {#site-name-algorithm}
 
 The [=impression store=] saves information
@@ -939,16 +925,23 @@
 </p>
 
 
-## Privacy Budget Store ## {#s-privacy-budget-store}
-=======
+## State For Privacy Budget Management ## {#privacy-state}
+
+[=User agents=] maintain three pieces of state
+that are used to manage the expenditure of [=privacy budgets=]:
+
+*   The [=privacy budget store=] records the state
+    of the per-[=site=] and per-[=epoch=] [=privacy budgets=].
+    It is updated by [=deduct privacy budget=].
+
+
+*   A singleton [=last browsing history clear=] value
+    that tracks when the browsing activity for a [=site=] was last cleared.
+
 *   The [=epoch start store=] records when each [=epoch=] starts
     for [=impression sites=].
     This store is initialized as a side effect
     of invoking <a method for=PrivateAttribution>saveImpression()</a>.
->>>>>>> 9763243d
-
-*   A singleton [=last browsing history clear=] value
-    that tracks when the browsing activity for a [=site=] was last cleared.
 
 <p class=note>
 Like the [=impression store=],
@@ -964,14 +957,11 @@
 updated to refer to the [=privacy budget store=] as well.
 
 
-<<<<<<< HEAD
-=======
 ### Privacy Budget Store ### {#s-privacy-budget-store}
 
 The <dfn>privacy budget store</dfn> is a [=map=] whose keys are
 [=privacy budget keys=] and whose values are [=floats=].
 
->>>>>>> 9763243d
 A <dfn>privacy budget key</dfn> is a [=tuple=] consisting of the following items:
 
 <dl dfn-for="privacy budget key">
@@ -1169,16 +1159,6 @@
 1. Validate the page-supplied API inputs:
     1.  Switch on the value of <a dict-member for=PrivateAttributionConversionOptions>logic</a>:
         <dl class="switch">
-<<<<<<< HEAD
-        </dl>
-        :   <a enum-value for=PrivateAttributionLogic>"last-touch"</a>
-        ::  Perform the following steps:
-            1.  If <a dict-member for=PrivateAttributionConversionOptions>value</a> is 0,
-                throw a {{RangeError}}.
-            1.  If <a dict-member for=PrivateAttributionConversionOptions>value</a>
-                is greater than <a dict-member for=PrivateAttributionConversionOptions>maxValue</a>,
-                throw a {{RangeError}}.
-=======
             :   <a enum-value for=PrivateAttributionLogic>"last-touch"</a>
             ::  Perform the following steps:
                 1.  If <a dict-member for=PrivateAttributionConversionOptions>value</a> is 0,
@@ -1187,7 +1167,6 @@
                     is greater than <a dict-member for=PrivateAttributionConversionOptions>maxValue</a>,
                     throw a {{RangeError}}.
         </dl>
->>>>>>> 9763243d
     1. If |options|.{{PrivateAttributionConversionOptions/lookbackDays}} is 0,
         throw a {{RangeError}}.
 1.  Let |report| be an [=create an all-zero histogram|all-zero histogram=].
@@ -2131,19 +2110,16 @@
     text: iframe; url: #child-navigable
 urlPrefix: https://infra.spec.whatwg.org/; spec: infra; type: dfn;
     text: set; url: #sets
-<<<<<<< HEAD
     text: string
     text: user agent
+urlPrefix: https://storage.spec.whatwg.org/; spec: storage; type: dfn;
+    text: storage key
 urlPrefix: https://url.spec.whatwg.org/; spec: url; type: dfn;
     text: domain label
     text: host parser; url: #concept-host-parser
     text: registrable domain; url: #host-registrable-domain
-=======
-urlPrefix: https://storage.spec.whatwg.org/; spec: storage; type: dfn;
-    text: storage key
 urlPrefix: https://w3ctag.github.io/privacy-principles/; type: dfn;
     text: same site recognition
->>>>>>> 9763243d
 </pre>
 <pre class=biblio>
 {
