--- conflicted
+++ resolved
@@ -1234,13 +1234,8 @@
 ### Common Impression Matching Logic ### {#logic-matching}
 
 To perform <dfn>common matching logic</dfn>, given
-<<<<<<< HEAD
-<a dictionary lt=PrivateAttributionConversionOptions>|options|</a>, [=epoch index=] |epoch|, and
-[=moment=] |now|:
-=======
-<a dictionary lt=PrivateAttributionConversionOptions>|options|</a>,
-[=site=] |topLevelSite|, [=epoch=] |epoch|, and [=moment=] |now|:
->>>>>>> cbbe4f81
+<a dictionary lt=PrivateAttributionConversionOptions>|options|</a>, 
+[=site=] |topLevelSite|, [=epoch index=] |epoch|, and [=moment=] |now|:
 
 1.  Let |matching| be an [=set/is empty|empty=] [=set=].
 
